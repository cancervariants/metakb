{
    "_meta": {
        "hash": {
<<<<<<< HEAD
            "sha256": "858b6bdf6e6421abdee99c366a407e8284e6e5e072ebb7024d162fbe483db944"
=======
            "sha256": "71c479aa8f2590ac6233039c8fce5a62bbfe02b6a0f336fb4866ee98a0e43eb3"
>>>>>>> 0ba0ff6e
        },
        "pipfile-spec": 6,
        "requires": {
            "python_version": "3.9"
        },
        "sources": [
            {
                "name": "pypi",
                "url": "https://pypi.org/simple",
                "verify_ssl": true
            }
        ]
    },
    "default": {
        "alabaster": {
            "hashes": [
                "sha256:446438bdcca0e05bd45ea2de1668c1d9b032e1a9154c2c259092d77031ddd359",
                "sha256:a661d72d58e6ea8a57f7a86e37d86716863ee5e92788398526d58b26a4e4dc02"
            ],
            "version": "==0.7.12"
        },
        "appdirs": {
            "hashes": [
                "sha256:7d5d0167b2b1ba821647616af46a749d1c653740dd0d2415100fe26e27afdf41",
                "sha256:a841dacd6b99318a741b166adb07e19ee71a274450e68237b4650ca1055ab128"
            ],
            "version": "==1.4.4"
        },
        "appnope": {
            "hashes": [
                "sha256:93aa393e9d6c54c5cd570ccadd8edad61ea0c4b9ea7a01409020c9aa019eb442",
                "sha256:dd83cd4b5b460958838f6eb3000c660b1f9caf2a5b1de4264e941512f603258a"
            ],
            "markers": "sys_platform == 'darwin' and platform_system == 'Darwin'",
            "version": "==0.1.2"
        },
        "argon2-cffi": {
            "hashes": [
                "sha256:05a8ac07c7026542377e38389638a8a1e9b78f1cd8439cd7493b39f08dd75fbf",
                "sha256:0bf066bc049332489bb2d75f69216416329d9dc65deee127152caeb16e5ce7d5",
                "sha256:18dee20e25e4be86680b178b35ccfc5d495ebd5792cd00781548d50880fee5c5",
                "sha256:392c3c2ef91d12da510cfb6f9bae52512a4552573a9e27600bdb800e05905d2b",
                "sha256:57358570592c46c420300ec94f2ff3b32cbccd10d38bdc12dc6979c4a8484fbc",
                "sha256:6678bb047373f52bcff02db8afab0d2a77d83bde61cfecea7c5c62e2335cb203",
                "sha256:6ea92c980586931a816d61e4faf6c192b4abce89aa767ff6581e6ddc985ed003",
                "sha256:77e909cc756ef81d6abb60524d259d959bab384832f0c651ed7dcb6e5ccdbb78",
                "sha256:7d455c802727710e9dfa69b74ccaab04568386ca17b0ad36350b622cd34606fe",
                "sha256:8a84934bd818e14a17943de8099d41160da4a336bcc699bb4c394bbb9b94bd32",
                "sha256:9bee3212ba4f560af397b6d7146848c32a800652301843df06b9e8f68f0f7361",
                "sha256:9dfd5197852530294ecb5795c97a823839258dfd5eb9420233c7cfedec2058f2",
                "sha256:b160416adc0f012fb1f12588a5e6954889510f82f698e23ed4f4fa57f12a0647",
                "sha256:ba7209b608945b889457f949cc04c8e762bed4fe3fec88ae9a6b7765ae82e496",
                "sha256:cc0e028b209a5483b6846053d5fd7165f460a1f14774d79e632e75e7ae64b82b",
                "sha256:d8029b2d3e4b4cea770e9e5a0104dd8fa185c1724a0f01528ae4826a6d25f97d",
                "sha256:da7f0445b71db6d3a72462e04f36544b0de871289b0bc8a7cc87c0f5ec7079fa",
                "sha256:e2db6e85c057c16d0bd3b4d2b04f270a7467c147381e8fd73cbbe5bc719832be"
            ],
            "version": "==20.1.0"
        },
        "async-generator": {
            "hashes": [
                "sha256:01c7bf666359b4967d2cda0000cc2e4af16a0ae098cbffcb8472fb9e8ad6585b",
                "sha256:6ebb3d106c12920aaae42ccb6f787ef5eefdcdd166ea3d628fa8476abe712144"
            ],
            "markers": "python_version >= '3.5'",
            "version": "==1.10"
        },
        "attrs": {
            "hashes": [
                "sha256:31b2eced602aa8423c2aea9c76a724617ed67cf9513173fd3a4f03e3a929c7e6",
                "sha256:832aa3cde19744e49938b91fea06d69ecb9e649c93ba974535d08ad92164f700"
            ],
            "markers": "python_version >= '2.7' and python_version not in '3.0, 3.1, 3.2, 3.3'",
            "version": "==20.3.0"
        },
        "babel": {
            "hashes": [
                "sha256:9d35c22fcc79893c3ecc85ac4a56cde1ecf3f19c540bba0922308a6c06ca6fa5",
                "sha256:da031ab54472314f210b0adcff1588ee5d1d1d0ba4dbd07b94dba82bde791e05"
            ],
            "markers": "python_version >= '2.7' and python_version not in '3.0, 3.1, 3.2, 3.3'",
            "version": "==2.9.0"
        },
        "backcall": {
            "hashes": [
                "sha256:5cbdbf27be5e7cfadb448baf0aa95508f91f2bbc6c6437cd9cd06e2a4c215e1e",
                "sha256:fbbce6a29f263178a1f7915c1940bde0ec2b2a967566fe1c65c1dfb7422bd255"
            ],
            "version": "==0.2.0"
        },
        "backports-datetime-fromisoformat": {
            "hashes": [
                "sha256:9577a2a9486cd7383a5f58b23bb8e81cf0821dbbc0eb7c87d3fa198c1df40f5c"
            ],
            "version": "==1.0.0"
        },
        "bleach": {
            "hashes": [
                "sha256:52b5919b81842b1854196eaae5ca29679a2f2e378905c346d3ca8227c2c66080",
                "sha256:9f8ccbeb6183c6e6cddea37592dfb0167485c1e3b13b3363bc325aa8bda3adbd"
            ],
            "markers": "python_version >= '2.7' and python_version not in '3.0, 3.1, 3.2, 3.3, 3.4'",
            "version": "==3.2.1"
        },
        "certifi": {
            "hashes": [
                "sha256:1a4995114262bffbc2413b159f2a1a480c969de6e6eb13ee966d470af86af59c",
                "sha256:719a74fb9e33b9bd44cc7f3a8d94bc35e4049deebe19ba7d8e108280cfd59830"
            ],
            "version": "==2020.12.5"
        },
        "cffi": {
            "hashes": [
                "sha256:00a1ba5e2e95684448de9b89888ccd02c98d512064b4cb987d48f4b40aa0421e",
                "sha256:00e28066507bfc3fe865a31f325c8391a1ac2916219340f87dfad602c3e48e5d",
                "sha256:045d792900a75e8b1e1b0ab6787dd733a8190ffcf80e8c8ceb2fb10a29ff238a",
                "sha256:0638c3ae1a0edfb77c6765d487fee624d2b1ee1bdfeffc1f0b58c64d149e7eec",
                "sha256:105abaf8a6075dc96c1fe5ae7aae073f4696f2905fde6aeada4c9d2926752362",
                "sha256:155136b51fd733fa94e1c2ea5211dcd4c8879869008fc811648f16541bf99668",
                "sha256:1a465cbe98a7fd391d47dce4b8f7e5b921e6cd805ef421d04f5f66ba8f06086c",
                "sha256:1d2c4994f515e5b485fd6d3a73d05526aa0fcf248eb135996b088d25dfa1865b",
                "sha256:2c24d61263f511551f740d1a065eb0212db1dbbbbd241db758f5244281590c06",
                "sha256:51a8b381b16ddd370178a65360ebe15fbc1c71cf6f584613a7ea08bfad946698",
                "sha256:594234691ac0e9b770aee9fcdb8fa02c22e43e5c619456efd0d6c2bf276f3eb2",
                "sha256:5cf4be6c304ad0b6602f5c4e90e2f59b47653ac1ed9c662ed379fe48a8f26b0c",
                "sha256:64081b3f8f6f3c3de6191ec89d7dc6c86a8a43911f7ecb422c60e90c70be41c7",
                "sha256:6bc25fc545a6b3d57b5f8618e59fc13d3a3a68431e8ca5fd4c13241cd70d0009",
                "sha256:798caa2a2384b1cbe8a2a139d80734c9db54f9cc155c99d7cc92441a23871c03",
                "sha256:7c6b1dece89874d9541fc974917b631406233ea0440d0bdfbb8e03bf39a49b3b",
                "sha256:840793c68105fe031f34d6a086eaea153a0cd5c491cde82a74b420edd0a2b909",
                "sha256:8d6603078baf4e11edc4168a514c5ce5b3ba6e3e9c374298cb88437957960a53",
                "sha256:9cc46bc107224ff5b6d04369e7c595acb700c3613ad7bcf2e2012f62ece80c35",
                "sha256:9f7a31251289b2ab6d4012f6e83e58bc3b96bd151f5b5262467f4bb6b34a7c26",
                "sha256:9ffb888f19d54a4d4dfd4b3f29bc2c16aa4972f1c2ab9c4ab09b8ab8685b9c2b",
                "sha256:a5ed8c05548b54b998b9498753fb9cadbfd92ee88e884641377d8a8b291bcc01",
                "sha256:a7711edca4dcef1a75257b50a2fbfe92a65187c47dab5a0f1b9b332c5919a3fb",
                "sha256:af5c59122a011049aad5dd87424b8e65a80e4a6477419c0c1015f73fb5ea0293",
                "sha256:b18e0a9ef57d2b41f5c68beefa32317d286c3d6ac0484efd10d6e07491bb95dd",
                "sha256:b4e248d1087abf9f4c10f3c398896c87ce82a9856494a7155823eb45a892395d",
                "sha256:ba4e9e0ae13fc41c6b23299545e5ef73055213e466bd107953e4a013a5ddd7e3",
                "sha256:c6332685306b6417a91b1ff9fae889b3ba65c2292d64bd9245c093b1b284809d",
                "sha256:d5ff0621c88ce83a28a10d2ce719b2ee85635e85c515f12bac99a95306da4b2e",
                "sha256:d9efd8b7a3ef378dd61a1e77367f1924375befc2eba06168b6ebfa903a5e59ca",
                "sha256:df5169c4396adc04f9b0a05f13c074df878b6052430e03f50e68adf3a57aa28d",
                "sha256:ebb253464a5d0482b191274f1c8bf00e33f7e0b9c66405fbffc61ed2c839c775",
                "sha256:ec80dc47f54e6e9a78181ce05feb71a0353854cc26999db963695f950b5fb375",
                "sha256:f032b34669220030f905152045dfa27741ce1a6db3324a5bc0b96b6c7420c87b",
                "sha256:f60567825f791c6f8a592f3c6e3bd93dd2934e3f9dac189308426bd76b00ef3b",
                "sha256:f803eaa94c2fcda012c047e62bc7a51b0bdabda1cad7a92a522694ea2d76e49f"
            ],
            "version": "==1.14.4"
        },
        "cfgv": {
            "hashes": [
                "sha256:32e43d604bbe7896fe7c248a9c2276447dbef840feb28fe20494f62af110211d",
                "sha256:cf22deb93d4bcf92f345a5c3cd39d3d41d6340adc60c78bbbd6588c384fda6a1"
            ],
            "markers": "python_full_version >= '3.6.1'",
            "version": "==3.2.0"
        },
        "chardet": {
            "hashes": [
                "sha256:0d6f53a15db4120f2b08c94f11e7d93d2c911ee118b6b30a04ec3ee8310179fa",
                "sha256:f864054d66fd9118f2e67044ac8981a54775ec5b67aed0441892edb553d21da5"
            ],
            "markers": "python_version >= '2.7' and python_version not in '3.0, 3.1, 3.2, 3.3, 3.4'",
            "version": "==4.0.0"
        },
        "civicpy": {
            "hashes": [
                "sha256:8618ee49aae5c66d7caef87122c5073f1eedf38648bdb92bc9a456f5548be81e",
                "sha256:bbf6120e06b941245f4dc99be4cbcaaf610d457df0b45c1de067de4783fb249b"
            ],
            "index": "pypi",
            "version": "==1.1.2"
        },
        "click": {
            "hashes": [
                "sha256:d2b5255c7c6349bc1bd1e59e08cd12acbbd63ce649f2588755783aa94dfb6b1a",
                "sha256:dacca89f4bfadd5de3d7489b7c8a566eee0d3676333fbb50030263894c38c0dc"
            ],
            "markers": "python_version >= '2.7' and python_version not in '3.0, 3.1, 3.2, 3.3, 3.4'",
            "version": "==7.1.2"
        },
        "coverage": {
            "hashes": [
<<<<<<< HEAD
                "sha256:08907593569fe59baca0bf152c43f3863201efb6113ecb38ce7e97ce339805a6",
                "sha256:0be0f1ed45fc0c185cfd4ecc19a1d6532d72f86a2bac9de7e24541febad72650",
                "sha256:141f08ed3c4b1847015e2cd62ec06d35e67a3ac185c26f7635f4406b90afa9c5",
                "sha256:19e4df788a0581238e9390c85a7a09af39c7b539b29f25c89209e6c3e371270d",
                "sha256:23cc09ed395b03424d1ae30dcc292615c1372bfba7141eb85e11e50efaa6b351",
                "sha256:245388cda02af78276b479f299bbf3783ef0a6a6273037d7c60dc73b8d8d7755",
                "sha256:331cb5115673a20fb131dadd22f5bcaf7677ef758741312bee4937d71a14b2ef",
                "sha256:386e2e4090f0bc5df274e720105c342263423e77ee8826002dcffe0c9533dbca",
                "sha256:3a794ce50daee01c74a494919d5ebdc23d58873747fa0e288318728533a3e1ca",
                "sha256:60851187677b24c6085248f0a0b9b98d49cba7ecc7ec60ba6b9d2e5574ac1ee9",
                "sha256:63a9a5fc43b58735f65ed63d2cf43508f462dc49857da70b8980ad78d41d52fc",
                "sha256:6b62544bb68106e3f00b21c8930e83e584fdca005d4fffd29bb39fb3ffa03cb5",
                "sha256:6ba744056423ef8d450cf627289166da65903885272055fb4b5e113137cfa14f",
                "sha256:7494b0b0274c5072bddbfd5b4a6c6f18fbbe1ab1d22a41e99cd2d00c8f96ecfe",
                "sha256:826f32b9547c8091679ff292a82aca9c7b9650f9fda3e2ca6bf2ac905b7ce888",
                "sha256:93715dffbcd0678057f947f496484e906bf9509f5c1c38fc9ba3922893cda5f5",
                "sha256:9a334d6c83dfeadae576b4d633a71620d40d1c379129d587faa42ee3e2a85cce",
                "sha256:af7ed8a8aa6957aac47b4268631fa1df984643f07ef00acd374e456364b373f5",
                "sha256:bf0a7aed7f5521c7ca67febd57db473af4762b9622254291fbcbb8cd0ba5e33e",
                "sha256:bf1ef9eb901113a9805287e090452c05547578eaab1b62e4ad456fcc049a9b7e",
                "sha256:c0afd27bc0e307a1ffc04ca5ec010a290e49e3afbe841c5cafc5c5a80ecd81c9",
                "sha256:dd579709a87092c6dbee09d1b7cfa81831040705ffa12a1b248935274aee0437",
                "sha256:df6712284b2e44a065097846488f66840445eb987eb81b3cc6e4149e7b6982e1",
                "sha256:e07d9f1a23e9e93ab5c62902833bf3e4b1f65502927379148b6622686223125c",
                "sha256:e2ede7c1d45e65e209d6093b762e98e8318ddeff95317d07a27a2140b80cfd24",
                "sha256:e4ef9c164eb55123c62411f5936b5c2e521b12356037b6e1c2617cef45523d47",
                "sha256:eca2b7343524e7ba246cab8ff00cab47a2d6d54ada3b02772e908a45675722e2",
                "sha256:eee64c616adeff7db37cc37da4180a3a5b6177f5c46b187894e633f088fb5b28",
                "sha256:ef824cad1f980d27f26166f86856efe11eff9912c4fed97d3804820d43fa550c",
                "sha256:efc89291bd5a08855829a3c522df16d856455297cf35ae827a37edac45f466a7",
                "sha256:fa964bae817babece5aa2e8c1af841bebb6d0b9add8e637548809d040443fee0",
                "sha256:ff37757e068ae606659c28c3bd0d923f9d29a85de79bf25b2b34b148473b5025"
            ],
            "index": "pypi",
            "version": "==4.5.4"
        },
        "coveralls": {
            "hashes": [
                "sha256:41bd57b60321dfd5b56e990ab3f7ed876090691c21a9e3b005e1f6e42e6ba4b9",
                "sha256:d213f5edd49053d03f0db316ccabfe17725f2758147afc9a37eaca9d8e8602b5"
            ],
            "index": "pypi",
            "version": "==2.0.0"
=======
                "sha256:08b3ba72bd981531fd557f67beee376d6700fba183b167857038997ba30dd297",
                "sha256:2757fa64e11ec12220968f65d086b7a29b6583d16e9a544c889b22ba98555ef1",
                "sha256:3102bb2c206700a7d28181dbe04d66b30780cde1d1c02c5f3c165cf3d2489497",
                "sha256:3498b27d8236057def41de3585f317abae235dd3a11d33e01736ffedb2ef8606",
                "sha256:378ac77af41350a8c6b8801a66021b52da8a05fd77e578b7380e876c0ce4f528",
                "sha256:38f16b1317b8dd82df67ed5daa5f5e7c959e46579840d77a67a4ceb9cef0a50b",
                "sha256:3911c2ef96e5ddc748a3c8b4702c61986628bb719b8378bf1e4a6184bbd48fe4",
                "sha256:3a3c3f8863255f3c31db3889f8055989527173ef6192a283eb6f4db3c579d830",
                "sha256:3b14b1da110ea50c8bcbadc3b82c3933974dbeea1832e814aab93ca1163cd4c1",
                "sha256:535dc1e6e68fad5355f9984d5637c33badbdc987b0c0d303ee95a6c979c9516f",
                "sha256:6f61319e33222591f885c598e3e24f6a4be3533c1d70c19e0dc59e83a71ce27d",
                "sha256:723d22d324e7997a651478e9c5a3120a0ecbc9a7e94071f7e1954562a8806cf3",
                "sha256:76b2775dda7e78680d688daabcb485dc87cf5e3184a0b3e012e1d40e38527cc8",
                "sha256:782a5c7df9f91979a7a21792e09b34a658058896628217ae6362088b123c8500",
                "sha256:7e4d159021c2029b958b2363abec4a11db0ce8cd43abb0d9ce44284cb97217e7",
                "sha256:8dacc4073c359f40fcf73aede8428c35f84639baad7e1b46fce5ab7a8a7be4bb",
                "sha256:8f33d1156241c43755137288dea619105477961cfa7e47f48dbf96bc2c30720b",
                "sha256:8ffd4b204d7de77b5dd558cdff986a8274796a1e57813ed005b33fd97e29f059",
                "sha256:93a280c9eb736a0dcca19296f3c30c720cb41a71b1f9e617f341f0a8e791a69b",
                "sha256:9a4f66259bdd6964d8cf26142733c81fb562252db74ea367d9beb4f815478e72",
                "sha256:9a9d4ff06804920388aab69c5ea8a77525cf165356db70131616acd269e19b36",
                "sha256:a2070c5affdb3a5e751f24208c5c4f3d5f008fa04d28731416e023c93b275277",
                "sha256:a4857f7e2bc6921dbd487c5c88b84f5633de3e7d416c4dc0bb70256775551a6c",
                "sha256:a607ae05b6c96057ba86c811d9c43423f35e03874ffb03fbdcd45e0637e8b631",
                "sha256:a66ca3bdf21c653e47f726ca57f46ba7fc1f260ad99ba783acc3e58e3ebdb9ff",
                "sha256:ab110c48bc3d97b4d19af41865e14531f300b482da21783fdaacd159251890e8",
                "sha256:b239711e774c8eb910e9b1ac719f02f5ae4bf35fa0420f438cdc3a7e4e7dd6ec",
                "sha256:be0416074d7f253865bb67630cf7210cbc14eb05f4099cc0f82430135aaa7a3b",
                "sha256:c46643970dff9f5c976c6512fd35768c4a3819f01f61169d8cdac3f9290903b7",
                "sha256:c5ec71fd4a43b6d84ddb88c1df94572479d9a26ef3f150cef3dacefecf888105",
                "sha256:c6e5174f8ca585755988bc278c8bb5d02d9dc2e971591ef4a1baabdf2d99589b",
                "sha256:c89b558f8a9a5a6f2cfc923c304d49f0ce629c3bd85cb442ca258ec20366394c",
                "sha256:cc44e3545d908ecf3e5773266c487ad1877be718d9dc65fc7eb6e7d14960985b",
                "sha256:cc6f8246e74dd210d7e2b56c76ceaba1cc52b025cd75dbe96eb48791e0250e98",
                "sha256:cd556c79ad665faeae28020a0ab3bda6cd47d94bec48e36970719b0b86e4dcf4",
                "sha256:ce6f3a147b4b1a8b09aae48517ae91139b1b010c5f36423fa2b866a8b23df879",
                "sha256:ceb499d2b3d1d7b7ba23abe8bf26df5f06ba8c71127f188333dddcf356b4b63f",
                "sha256:cef06fb382557f66d81d804230c11ab292d94b840b3cb7bf4450778377b592f4",
                "sha256:e448f56cfeae7b1b3b5bcd99bb377cde7c4eb1970a525c770720a352bc4c8044",
                "sha256:e52d3d95df81c8f6b2a1685aabffadf2d2d9ad97203a40f8d61e51b70f191e4e",
                "sha256:ee2f1d1c223c3d2c24e3afbb2dd38be3f03b1a8d6a83ee3d9eb8c36a52bee899",
                "sha256:f2c6888eada180814b8583c3e793f3f343a692fc802546eed45f40a001b1169f",
                "sha256:f51dbba78d68a44e99d484ca8c8f604f17e957c1ca09c3ebc2c7e3bbd9ba0448",
                "sha256:f54de00baf200b4539a5a092a759f000b5f45fd226d6d25a76b0dff71177a714",
                "sha256:fa10fee7e32213f5c7b0d6428ea92e3a3fdd6d725590238a3f92c0de1c78b9d2",
                "sha256:fabeeb121735d47d8eab8671b6b031ce08514c86b7ad8f7d5490a7b6dcd6267d",
                "sha256:fac3c432851038b3e6afe086f777732bcf7f6ebbfd90951fa04ee53db6d0bcdd",
                "sha256:fda29412a66099af6d6de0baa6bd7c52674de177ec2ad2630ca264142d69c6c7",
                "sha256:ff1330e8bc996570221b450e2d539134baa9465f5cb98aff0e0f73f34172e0ae"
            ],
            "markers": "python_version >= '2.7' and python_version not in '3.0, 3.1, 3.2, 3.3, 3.4' and python_version < '4'",
            "version": "==5.3.1"
>>>>>>> 0ba0ff6e
        },
        "decorator": {
            "hashes": [
                "sha256:41fa54c2a0cc4ba648be4fd43cff00aedf5b9465c9bf18d64325bc225f08f760",
                "sha256:e3a62f0520172440ca0dcc823749319382e377f37f140a0b99ef45fecb84bfe7"
            ],
            "version": "==4.4.2"
        },
        "defusedxml": {
            "hashes": [
                "sha256:6687150770438374ab581bb7a1b327a847dd9c5749e396102de3fad4e8a3ef93",
                "sha256:f684034d135af4c6cbb949b8a4d2ed61634515257a67299e5f940fbaa34377f5"
            ],
            "markers": "python_version >= '2.7' and python_version not in '3.0, 3.1, 3.2, 3.3, 3.4'",
            "version": "==0.6.0"
        },
        "deprecation": {
            "hashes": [
                "sha256:72b3bde64e5d778694b0cf68178aed03d15e15477116add3fb773e581f9518ff",
                "sha256:a10811591210e1fb0e768a8c25517cabeabcba6f0bf96564f8ff45189f90b14a"
            ],
            "version": "==2.1.0"
        },
        "distlib": {
            "hashes": [
                "sha256:8c09de2c67b3e7deef7184574fc060ab8a793e7adbb183d942c389c8b13c52fb",
                "sha256:edf6116872c863e1aa9d5bb7cb5e05a022c519a4594dc703843343a9ddd9bff1"
            ],
            "version": "==0.3.1"
        },
        "docopt": {
            "hashes": [
                "sha256:49b3a825280bd66b3aa83585ef59c4a8c82f2c8a522dbe754a8bc8d08c85c491"
            ],
            "version": "==0.6.2"
        },
        "docutils": {
            "hashes": [
                "sha256:0c5b78adfbf7762415433f5515cd5c9e762339e23369dbe8000d84a4bf4ab3af",
                "sha256:c2de3a60e9e7d07be26b7f2b00ca0309c207e06c100f9cc2a94931fc75a478fc"
            ],
            "markers": "python_version >= '2.7' and python_version not in '3.0, 3.1, 3.2, 3.3, 3.4'",
            "version": "==0.16"
        },
        "entrypoints": {
            "hashes": [
                "sha256:589f874b313739ad35be6e0cd7efde2a4e9b6fea91edcc34e58ecbb8dbe56d19",
                "sha256:c70dd71abe5a8c85e55e12c19bd91ccfeec11a6e99044204511f9ed547d48451"
            ],
            "markers": "python_version >= '2.7'",
            "version": "==0.3"
        },
        "filelock": {
            "hashes": [
                "sha256:18d82244ee114f543149c66a6e0c14e9c4f8a1044b5cdaadd0f82159d6a6ff59",
                "sha256:929b7d63ec5b7d6b71b0fa5ac14e030b3f70b75747cef1b10da9b879fef15836"
            ],
            "version": "==3.0.12"
        },
        "flake8": {
            "hashes": [
                "sha256:c69ac1668e434d37a2d2880b3ca9aafd54b3a10a3ac1ab101d22f29e29cf8634",
                "sha256:ccaa799ef9893cebe69fdfefed76865aeaefbb94cb8545617b2298786a4de9a5"
            ],
            "index": "pypi",
            "version": "==3.8.2"
        },
        "flake8-docstrings": {
            "hashes": [
                "sha256:3d5a31c7ec6b7367ea6506a87ec293b94a0a46c0bce2bb4975b7f1d09b6f3717",
                "sha256:a256ba91bc52307bef1de59e2a009c3cf61c3d0952dbe035d6ff7208940c2edc"
            ],
            "index": "pypi",
            "version": "==1.5.0"
        },
        "identify": {
            "hashes": [
                "sha256:18994e850ba50c37bcaed4832be8b354d6a06c8fb31f54e0e7ece76d32f69bc8",
                "sha256:892473bf12e655884132a3a32aca737a3cbefaa34a850ff52d501773a45837bc"
            ],
            "markers": "python_version >= '2.7' and python_version not in '3.0, 3.1, 3.2, 3.3'",
            "version": "==1.5.12"
        },
        "idna": {
            "hashes": [
                "sha256:b307872f855b18632ce0c21c5e45be78c0ea7ae4c15c828c20788b26921eb3f6",
                "sha256:b97d804b1e9b523befed77c48dacec60e6dcb0b5391d57af6a65a312a90648c0"
            ],
            "markers": "python_version >= '2.7' and python_version not in '3.0, 3.1, 3.2, 3.3'",
            "version": "==2.10"
        },
        "imagesize": {
            "hashes": [
                "sha256:6965f19a6a2039c7d48bca7dba2473069ff854c36ae6f19d2cde309d998228a1",
                "sha256:b1f6b5a4eab1f73479a50fb79fcf729514a900c341d8503d62a62dbc4127a2b1"
            ],
            "markers": "python_version >= '2.7' and python_version not in '3.0, 3.1, 3.2, 3.3'",
            "version": "==1.2.0"
        },
        "iniconfig": {
            "hashes": [
                "sha256:011e24c64b7f47f6ebd835bb12a743f2fbe9a26d4cecaa7f53bc4f35ee9da8b3",
                "sha256:bc3af051d7d14b2ee5ef9969666def0cd1a000e121eaea580d4a313df4b37f32"
            ],
            "version": "==1.1.1"
        },
        "ipykernel": {
            "hashes": [
                "sha256:63b4b96c513e1138874934e3e783a8e5e13c02b9036e37107bfe042ac8955005",
                "sha256:e20ceb7e52cb4d250452e1230be76e0b2323f33bd46c6b2bc7abb6601740e182"
            ],
            "index": "pypi",
            "version": "==5.4.2"
        },
        "ipython": {
            "hashes": [
                "sha256:c987e8178ced651532b3b1ff9965925bfd445c279239697052561a9ab806d28f",
                "sha256:cbb2ef3d5961d44e6a963b9817d4ea4e1fa2eb589c371a470fed14d8d40cbd6a"
            ],
            "markers": "python_version >= '3.3'",
            "version": "==7.19.0"
        },
        "ipython-genutils": {
            "hashes": [
                "sha256:72dd37233799e619666c9f639a9da83c34013a73e8bbc79a7a6348d93c61fab8",
                "sha256:eb2e116e75ecef9d4d228fdc66af54269afa26ab4463042e33785b887c628ba8"
            ],
            "version": "==0.2.0"
        },
        "ipywidgets": {
            "hashes": [
                "sha256:9f1a43e620530f9e570e4a493677d25f08310118d315b00e25a18f12913c41f0",
                "sha256:e6513cfdaf5878de30f32d57f6dc2474da395a2a2991b94d487406c0ab7f55ca"
            ],
            "version": "==7.6.3"
        },
        "jedi": {
            "hashes": [
                "sha256:18456d83f65f400ab0c2d3319e48520420ef43b23a086fdc05dff34132f0fb93",
                "sha256:92550a404bad8afed881a137ec9a461fed49eca661414be45059329614ed0707"
            ],
            "markers": "python_version >= '3.6'",
            "version": "==0.18.0"
        },
        "jinja2": {
            "hashes": [
                "sha256:89aab215427ef59c34ad58735269eb58b1a5808103067f7bb9d5836c651b3bb0",
                "sha256:f0a4641d3cf955324a89c04f3d94663aa4d638abe8f733ecd3582848e1c37035"
            ],
            "markers": "python_version >= '2.7' and python_version not in '3.0, 3.1, 3.2, 3.3, 3.4'",
            "version": "==2.11.2"
        },
        "jsondiff": {
            "hashes": [
                "sha256:34941bc431d10aa15828afe1cbb644977a114e75eef6cc74fb58951312326303"
            ],
            "index": "pypi",
            "version": "==1.2.0"
        },
        "jsonschema": {
            "hashes": [
                "sha256:4e5b3cf8216f577bee9ce139cbe72eca3ea4f292ec60928ff24758ce626cd163",
                "sha256:c8a85b28d377cc7737e46e2d9f2b4f44ee3c0e1deac6bf46ddefc7187d30797a"
            ],
            "version": "==3.2.0"
        },
        "jupyter": {
            "hashes": [
                "sha256:3e1f86076bbb7c8c207829390305a2b1fe836d471ed54be66a3b8c41e7f46cc7",
                "sha256:5b290f93b98ffbc21c0c7e749f054b3267782166d72fa5e3ed1ed4eaf34a2b78",
                "sha256:d9dc4b3318f310e34c82951ea5d6683f67bed7def4b259fafbfe4f1beb1d8e5f"
            ],
            "index": "pypi",
            "version": "==1.0.0"
        },
        "jupyter-client": {
            "hashes": [
                "sha256:5eaaa41df449167ebba5e1cf6ca9b31f7fd4f71625069836e2e4fee07fe3cb13",
                "sha256:649ca3aca1e28f27d73ef15868a7c7f10d6e70f761514582accec3ca6bb13085"
            ],
            "markers": "python_version >= '3.5'",
            "version": "==6.1.11"
        },
        "jupyter-console": {
            "hashes": [
                "sha256:1d80c06b2d85bfb10bd5cc731b3db18e9023bc81ab00491d3ac31f206490aee3",
                "sha256:7f6194f4f4692d292da3f501c7f343ccd5e36c6a1becf7b7515e23e66d6bf1e9"
            ],
            "markers": "python_version >= '3.6'",
            "version": "==6.2.0"
        },
        "jupyter-core": {
            "hashes": [
                "sha256:0a451c9b295e4db772bdd8d06f2f1eb31caeec0e81fbb77ba37d4a3024e3b315",
                "sha256:aa1f9496ab3abe72da4efe0daab0cb2233997914581f9a071e07498c6add8ed3"
            ],
            "markers": "python_version >= '3.6'",
            "version": "==4.7.0"
        },
        "jupyterlab-pygments": {
            "hashes": [
                "sha256:abfb880fd1561987efaefcb2d2ac75145d2a5d0139b1876d5be806e32f630008",
                "sha256:cfcda0873626150932f438eccf0f8bf22bfa92345b814890ab360d666b254146"
            ],
            "version": "==0.1.2"
        },
        "jupyterlab-widgets": {
            "hashes": [
                "sha256:5c1a29a84d3069208cb506b10609175b249b6486d6b1cbae8fcde2a11584fb78",
                "sha256:caeaf3e6103180e654e7d8d2b81b7d645e59e432487c1d35a41d6d3ee56b3fef"
            ],
            "markers": "python_version >= '3.6'",
            "version": "==1.0.0"
        },
        "markupsafe": {
            "hashes": [
                "sha256:00bc623926325b26bb9605ae9eae8a215691f33cae5df11ca5424f06f2d1f473",
                "sha256:09027a7803a62ca78792ad89403b1b7a73a01c8cb65909cd876f7fcebd79b161",
                "sha256:09c4b7f37d6c648cb13f9230d847adf22f8171b1ccc4d5682398e77f40309235",
                "sha256:1027c282dad077d0bae18be6794e6b6b8c91d58ed8a8d89a89d59693b9131db5",
                "sha256:13d3144e1e340870b25e7b10b98d779608c02016d5184cfb9927a9f10c689f42",
                "sha256:24982cc2533820871eba85ba648cd53d8623687ff11cbb805be4ff7b4c971aff",
                "sha256:29872e92839765e546828bb7754a68c418d927cd064fd4708fab9fe9c8bb116b",
                "sha256:43a55c2930bbc139570ac2452adf3d70cdbb3cfe5912c71cdce1c2c6bbd9c5d1",
                "sha256:46c99d2de99945ec5cb54f23c8cd5689f6d7177305ebff350a58ce5f8de1669e",
                "sha256:500d4957e52ddc3351cabf489e79c91c17f6e0899158447047588650b5e69183",
                "sha256:535f6fc4d397c1563d08b88e485c3496cf5784e927af890fb3c3aac7f933ec66",
                "sha256:596510de112c685489095da617b5bcbbac7dd6384aeebeda4df6025d0256a81b",
                "sha256:62fe6c95e3ec8a7fad637b7f3d372c15ec1caa01ab47926cfdf7a75b40e0eac1",
                "sha256:6788b695d50a51edb699cb55e35487e430fa21f1ed838122d722e0ff0ac5ba15",
                "sha256:6dd73240d2af64df90aa7c4e7481e23825ea70af4b4922f8ede5b9e35f78a3b1",
                "sha256:717ba8fe3ae9cc0006d7c451f0bb265ee07739daf76355d06366154ee68d221e",
                "sha256:79855e1c5b8da654cf486b830bd42c06e8780cea587384cf6545b7d9ac013a0b",
                "sha256:7c1699dfe0cf8ff607dbdcc1e9b9af1755371f92a68f706051cc8c37d447c905",
                "sha256:88e5fcfb52ee7b911e8bb6d6aa2fd21fbecc674eadd44118a9cc3863f938e735",
                "sha256:8defac2f2ccd6805ebf65f5eeb132adcf2ab57aa11fdf4c0dd5169a004710e7d",
                "sha256:98c7086708b163d425c67c7a91bad6e466bb99d797aa64f965e9d25c12111a5e",
                "sha256:9add70b36c5666a2ed02b43b335fe19002ee5235efd4b8a89bfcf9005bebac0d",
                "sha256:9bf40443012702a1d2070043cb6291650a0841ece432556f784f004937f0f32c",
                "sha256:ade5e387d2ad0d7ebf59146cc00c8044acbd863725f887353a10df825fc8ae21",
                "sha256:b00c1de48212e4cc9603895652c5c410df699856a2853135b3967591e4beebc2",
                "sha256:b1282f8c00509d99fef04d8ba936b156d419be841854fe901d8ae224c59f0be5",
                "sha256:b2051432115498d3562c084a49bba65d97cf251f5a331c64a12ee7e04dacc51b",
                "sha256:ba59edeaa2fc6114428f1637ffff42da1e311e29382d81b339c1817d37ec93c6",
                "sha256:c8716a48d94b06bb3b2524c2b77e055fb313aeb4ea620c8dd03a105574ba704f",
                "sha256:cd5df75523866410809ca100dc9681e301e3c27567cf498077e8551b6d20e42f",
                "sha256:cdb132fc825c38e1aeec2c8aa9338310d29d337bebbd7baa06889d09a60a1fa2",
                "sha256:e249096428b3ae81b08327a63a485ad0878de3fb939049038579ac0ef61e17e7",
                "sha256:e8313f01ba26fbbe36c7be1966a7b7424942f670f38e666995b88d012765b9be"
            ],
            "markers": "python_version >= '2.7' and python_version not in '3.0, 3.1, 3.2, 3.3'",
            "version": "==1.1.1"
        },
        "mccabe": {
            "hashes": [
                "sha256:ab8a6258860da4b6677da4bd2fe5dc2c659cff31b3ee4f7f5d64e79735b80d42",
                "sha256:dd8d182285a0fe56bace7f45b5e7d1a6ebcbf524e8f3bd87eb0f125271b8831f"
            ],
            "version": "==0.6.1"
        },
        "mistune": {
            "hashes": [
                "sha256:59a3429db53c50b5c6bcc8a07f8848cb00d7dc8bdb431a4ab41920d201d4756e",
                "sha256:88a1051873018da288eee8538d476dffe1262495144b33ecb586c4ab266bb8d4"
            ],
            "version": "==0.8.4"
        },
        "nbclient": {
            "hashes": [
                "sha256:01e2d726d16eaf2cde6db74a87e2451453547e8832d142f73f72fddcd4fe0250",
                "sha256:4d6b116187c795c99b9dba13d46e764d596574b14c296d60670c8dfe454db364"
            ],
            "markers": "python_version >= '3.6'",
            "version": "==0.5.1"
        },
        "nbconvert": {
            "hashes": [
                "sha256:39e9f977920b203baea0be67eea59f7b37a761caa542abe80f5897ce3cf6311d",
                "sha256:cbbc13a86dfbd4d1b5dee106539de0795b4db156c894c2c5dc382062bbc29002"
            ],
            "markers": "python_version >= '3.6'",
            "version": "==6.0.7"
        },
        "nbformat": {
            "hashes": [
                "sha256:aa9450c16d29286dc69b92ea4913c1bffe86488f90184445996ccc03a2f60382",
                "sha256:f545b22138865bfbcc6b1ffe89ed5a2b8e2dc5d4fe876f2ca60d8e6f702a30f8"
            ],
            "markers": "python_version >= '3.5'",
            "version": "==5.0.8"
        },
        "nest-asyncio": {
            "hashes": [
                "sha256:dbe032f3e9ff7f120e76be22bf6e7958e867aed1743e6894b8a9585fe8495cc9",
                "sha256:eaa09ef1353ebefae19162ad423eef7a12166bcc63866f8bff8f3635353cd9fa"
            ],
            "markers": "python_version >= '3.5'",
            "version": "==1.4.3"
        },
        "networkx": {
            "hashes": [
                "sha256:7978955423fbc9639c10498878be59caf99b44dc304c2286162fd24b458c1602",
                "sha256:8c5812e9f798d37c50570d15c4a69d5710a18d77bafc903ee9c5fba7454c616c"
            ],
            "markers": "python_version >= '3.6'",
            "version": "==2.5"
        },
        "nodeenv": {
            "hashes": [
                "sha256:5304d424c529c997bc888453aeaa6362d242b6b4631e90f3d4bf1b290f1c84a9",
                "sha256:ab45090ae383b716c4ef89e690c41ff8c2b257b85b309f01f3654df3d084bd7c"
            ],
            "version": "==1.5.0"
        },
        "notebook": {
            "hashes": [
                "sha256:cf40d4f81541401db5a2fda1707ca7877157abd41f04ef7b88f02b67f3c61791",
                "sha256:e6a62188e319a5d45dd2ed24719f646adf88bef8be1f654ebd0ab360ece6d7a6"
            ],
            "markers": "python_version >= '3.5'",
            "version": "==6.1.6"
        },
        "numpy": {
            "hashes": [
                "sha256:012426a41bc9ab63bb158635aecccc7610e3eff5d31d1eb43bc099debc979d94",
                "sha256:06fab248a088e439402141ea04f0fffb203723148f6ee791e9c75b3e9e82f080",
                "sha256:0eef32ca3132a48e43f6a0f5a82cb508f22ce5a3d6f67a8329c81c8e226d3f6e",
                "sha256:1ded4fce9cfaaf24e7a0ab51b7a87be9038ea1ace7f34b841fe3b6894c721d1c",
                "sha256:2e55195bc1c6b705bfd8ad6f288b38b11b1af32f3c8289d6c50d47f950c12e76",
                "sha256:2ea52bd92ab9f768cc64a4c3ef8f4b2580a17af0a5436f6126b08efbd1838371",
                "sha256:36674959eed6957e61f11c912f71e78857a8d0604171dfd9ce9ad5cbf41c511c",
                "sha256:384ec0463d1c2671170901994aeb6dce126de0a95ccc3976c43b0038a37329c2",
                "sha256:39b70c19ec771805081578cc936bbe95336798b7edf4732ed102e7a43ec5c07a",
                "sha256:400580cbd3cff6ffa6293df2278c75aef2d58d8d93d3c5614cd67981dae68ceb",
                "sha256:43d4c81d5ffdff6bae58d66a3cd7f54a7acd9a0e7b18d97abb255defc09e3140",
                "sha256:50a4a0ad0111cc1b71fa32dedd05fa239f7fb5a43a40663269bb5dc7877cfd28",
                "sha256:603aa0706be710eea8884af807b1b3bc9fb2e49b9f4da439e76000f3b3c6ff0f",
                "sha256:6149a185cece5ee78d1d196938b2a8f9d09f5a5ebfbba66969302a778d5ddd1d",
                "sha256:759e4095edc3c1b3ac031f34d9459fa781777a93ccc633a472a5468587a190ff",
                "sha256:7fb43004bce0ca31d8f13a6eb5e943fa73371381e53f7074ed21a4cb786c32f8",
                "sha256:811daee36a58dc79cf3d8bdd4a490e4277d0e4b7d103a001a4e73ddb48e7e6aa",
                "sha256:8b5e972b43c8fc27d56550b4120fe6257fdc15f9301914380b27f74856299fea",
                "sha256:99abf4f353c3d1a0c7a5f27699482c987cf663b1eac20db59b8c7b061eabd7fc",
                "sha256:a0d53e51a6cb6f0d9082decb7a4cb6dfb33055308c4c44f53103c073f649af73",
                "sha256:a12ff4c8ddfee61f90a1633a4c4afd3f7bcb32b11c52026c92a12e1325922d0d",
                "sha256:a4646724fba402aa7504cd48b4b50e783296b5e10a524c7a6da62e4a8ac9698d",
                "sha256:a76f502430dd98d7546e1ea2250a7360c065a5fdea52b2dffe8ae7180909b6f4",
                "sha256:a9d17f2be3b427fbb2bce61e596cf555d6f8a56c222bd2ca148baeeb5e5c783c",
                "sha256:ab83f24d5c52d60dbc8cd0528759532736b56db58adaa7b5f1f76ad551416a1e",
                "sha256:aeb9ed923be74e659984e321f609b9ba54a48354bfd168d21a2b072ed1e833ea",
                "sha256:c843b3f50d1ab7361ca4f0b3639bf691569493a56808a0b0c54a051d260b7dbd",
                "sha256:cae865b1cae1ec2663d8ea56ef6ff185bad091a5e33ebbadd98de2cfa3fa668f",
                "sha256:cc6bd4fd593cb261332568485e20a0712883cf631f6f5e8e86a52caa8b2b50ff",
                "sha256:cf2402002d3d9f91c8b01e66fbb436a4ed01c6498fffed0e4c7566da1d40ee1e",
                "sha256:d051ec1c64b85ecc69531e1137bb9751c6830772ee5c1c426dbcfe98ef5788d7",
                "sha256:d6631f2e867676b13026e2846180e2c13c1e11289d67da08d71cacb2cd93d4aa",
                "sha256:dbd18bcf4889b720ba13a27ec2f2aac1981bd41203b3a3b27ba7a33f88ae4827",
                "sha256:df609c82f18c5b9f6cb97271f03315ff0dbe481a2a02e56aeb1b1a985ce38e60"
            ],
            "markers": "python_version >= '3.6'",
            "version": "==1.19.5"
        },
        "obonet": {
            "hashes": [
                "sha256:0646dbb2b0e4ee3b952907bd99584d8f9ba4eb9643a0755daf3452066eab71fe",
                "sha256:61eaf2efd9694f1a6219418de113af2ffd9a197dd472eca6682bd9e03586e050"
            ],
            "markers": "python_version >= '3'",
            "version": "==0.2.6"
        },
        "packaging": {
            "hashes": [
                "sha256:24e0da08660a87484d1602c30bb4902d74816b6985b93de36926f5bc95741858",
                "sha256:78598185a7008a470d64526a8059de9aaa449238f280fc9eb6b13ba6c4109093"
            ],
            "markers": "python_version >= '2.7' and python_version not in '3.0, 3.1, 3.2, 3.3'",
            "version": "==20.8"
        },
        "pandas": {
            "hashes": [
                "sha256:0be6102dd99910513e75ed6536284743ead810349c51bdeadd2a5b6649f30abb",
                "sha256:272675a98fa4954b9fc0933df775596fc942e50015d7e75d8f19548808a2bfdf",
                "sha256:2d8b4f532db37418121831a461fd107d826c240b098f52e7a1b4ab3d5aaa4fb2",
                "sha256:33318fa24b192b1a4684347ff76679a7267fd4e547da9f71556a5914f0dc10e7",
                "sha256:3bc6d2be03cb75981d8cbeda09503cd9d6d699fc0dc28a65e197165ad527b7b8",
                "sha256:43482789c55cbabeed9482263cfc98a11e8fcae900cb63ef038948acb4a72570",
                "sha256:616478c1bd8fe1e600f521ae2da434e021c11e7a4e5da3451d02906143d3629a",
                "sha256:6c1a57e4d0d6f9633a07817c44e6b36d81c265fe4c52d0c0505513a2d0f7953c",
                "sha256:7904ee438549b5223ce8dc008772458dd7c5cf0ccc64cf903e81202400702235",
                "sha256:7b54c14130a3448d81eed1348f52429c23e27188d9db6e6d4afeae792bc49c11",
                "sha256:8f92b07cdbfa3704d85b4264e52c216cafe6c0059b0d07cdad8cb29e0b90f2b8",
                "sha256:91fd0b94e7b98528177a05e6f65efea79d7ef9dec15ee48c7c69fc39fdd87235",
                "sha256:9c6692cea6d56da8650847172bdb148622f545e7782d17995822434c79d7a211",
                "sha256:9e18631d996fe131de6cb31a8bdae18965cc8f39eb23fdfbbf42808ecc63dabf",
                "sha256:cba93d4fd3b0a42858b2b599495aff793fb5d94587979f45a14177d1217ba446",
                "sha256:e03386615b970b8b41da6a68afe717626741bb2431cec993640685614c0680e4",
                "sha256:f8b87d2f541cd9bc4ecfe85a561abac85c33fe4de4ce70cca36b2768af2611f5"
            ],
            "markers": "python_full_version >= '3.7.1'",
            "version": "==1.2.0"
        },
        "pandocfilters": {
            "hashes": [
                "sha256:bc63fbb50534b4b1f8ebe1860889289e8af94a23bff7445259592df25a3906eb"
            ],
            "version": "==1.4.3"
        },
        "parso": {
            "hashes": [
                "sha256:15b00182f472319383252c18d5913b69269590616c947747bc50bf4ac768f410",
                "sha256:8519430ad07087d4c997fda3a7918f7cfa27cb58972a8c89c2a0295a1c940e9e"
            ],
            "markers": "python_version >= '3.6'",
            "version": "==0.8.1"
        },
        "pexpect": {
            "hashes": [
                "sha256:0b48a55dcb3c05f3329815901ea4fc1537514d6ba867a152b581d69ae3710937",
                "sha256:fc65a43959d153d0114afe13997d439c22823a27cefceb5ff35c2178c6784c0c"
            ],
            "markers": "sys_platform != 'win32'",
            "version": "==4.8.0"
        },
        "pickleshare": {
            "hashes": [
                "sha256:87683d47965c1da65cdacaf31c8441d12b8044cdec9aca500cd78fc2c683afca",
                "sha256:9649af414d74d4df115d5d718f82acb59c9d418196b7b4290ed47a12ce62df56"
            ],
            "version": "==0.7.5"
        },
        "pluggy": {
            "hashes": [
                "sha256:15b2acde666561e1298d71b523007ed7364de07029219b604cf808bfa1c765b0",
                "sha256:966c145cd83c96502c3c3868f50408687b38434af77734af1e9ca461a4081d2d"
            ],
            "markers": "python_version >= '2.7' and python_version not in '3.0, 3.1, 3.2, 3.3'",
            "version": "==0.13.1"
        },
        "pre-commit": {
            "hashes": [
                "sha256:5559e09afcac7808933951ffaf4ff9aac524f31efbc3f24d021540b6c579813c",
                "sha256:703e2e34cbe0eedb0d319eff9f7b83e2022bb5a3ab5289a6a8841441076514d0"
            ],
            "index": "pypi",
            "version": "==2.4.0"
        },
        "prometheus-client": {
            "hashes": [
                "sha256:9da7b32f02439d8c04f7777021c304ed51d9ec180604700c1ba72a4d44dceb03",
                "sha256:b08c34c328e1bf5961f0b4352668e6c8f145b4a087e09b7296ef62cbe4693d35"
            ],
            "version": "==0.9.0"
        },
        "prompt-toolkit": {
            "hashes": [
<<<<<<< HEAD
                "sha256:ac329c69bd8564cb491940511957312c7b8959bb5b3cf3582b406068a51d5bb7",
                "sha256:b8b3d0bde65da350290c46a8f54f336b3cbf5464a4ac11239668d986852e79d5"
            ],
            "markers": "python_full_version >= '3.6.1'",
            "version": "==3.0.10"
=======
                "sha256:45b154489d89dc41cce86a069a65f3886206518e7ca93fa9d7dad70546c78d54",
                "sha256:c5eeab58dd31b541442825d7870777f2a2f764eb5fda03334d5219cd84b9722f"
            ],
            "markers": "python_full_version >= '3.6.1'",
            "version": "==3.0.9"
>>>>>>> 0ba0ff6e
        },
        "ptyprocess": {
            "hashes": [
                "sha256:4b41f3967fce3af57cc7e94b888626c18bf37a083e3651ca8feeb66d492fef35",
                "sha256:5c5d0a3b48ceee0b48485e0c26037c0acd7d29765ca3fbb5cb3831d347423220"
            ],
            "markers": "os_name != 'nt'",
            "version": "==0.7.0"
        },
        "py": {
            "hashes": [
                "sha256:21b81bda15b66ef5e1a777a21c4dcd9c20ad3efd0b3f817e7a809035269e1bd3",
                "sha256:3b80836aa6d1feeaa108e046da6423ab8f6ceda6468545ae8d02d9d58d18818a"
            ],
            "markers": "python_version >= '2.7' and python_version not in '3.0, 3.1, 3.2, 3.3'",
            "version": "==1.10.0"
<<<<<<< HEAD
        },
        "pycodestyle": {
            "hashes": [
                "sha256:2295e7b2f6b5bd100585ebcb1f616591b652db8a741695b3d8f5d28bdc934367",
                "sha256:c58a7d2815e0e8d7972bf1803331fb0152f867bd89adf8a01dfd55085434192e"
            ],
            "markers": "python_version >= '2.7' and python_version not in '3.0, 3.1, 3.2, 3.3'",
            "version": "==2.6.0"
=======
>>>>>>> 0ba0ff6e
        },
        "pycparser": {
            "hashes": [
                "sha256:2d475327684562c3a96cc71adf7dc8c4f0565175cf86b6d7a404ff4c771f15f0",
                "sha256:7582ad22678f0fcd81102833f60ef8d0e57288b6b5fb00323d101be910e35705"
            ],
            "markers": "python_version >= '2.7' and python_version not in '3.0, 3.1, 3.2, 3.3'",
            "version": "==2.20"
        },
        "pydocstyle": {
            "hashes": [
                "sha256:19b86fa8617ed916776a11cd8bc0197e5b9856d5433b777f51a3defe13075325",
                "sha256:aca749e190a01726a4fb472dd4ef23b5c9da7b9205c0a7857c06533de13fd678"
            ],
            "markers": "python_version >= '3.5'",
            "version": "==5.1.1"
        },
        "pyflakes": {
            "hashes": [
                "sha256:0d94e0e05a19e57a99444b6ddcf9a6eb2e5c68d3ca1e98e90707af8152c90a92",
                "sha256:35b2d75ee967ea93b55750aa9edbbf72813e06a66ba54438df2cfac9e3c27fc8"
            ],
            "markers": "python_version >= '2.7' and python_version not in '3.0, 3.1, 3.2, 3.3'",
            "version": "==2.2.0"
        },
        "pygments": {
            "hashes": [
                "sha256:ccf3acacf3782cbed4a989426012f1c535c9a90d3a7fc3f16d231b9372d2b716",
                "sha256:f275b6c0909e5dafd2d6269a656aa90fa58ebf4a74f8fcf9053195d226b24a08"
            ],
            "markers": "python_version >= '3.5'",
            "version": "==2.7.3"
        },
        "pyparsing": {
            "hashes": [
                "sha256:c203ec8783bf771a155b207279b9bccb8dea02d8f0c9e5f8ead507bc3246ecc1",
                "sha256:ef9d7589ef3c200abe66653d3f1ab1033c3c419ae9b9bdb1240a85b024efc88b"
            ],
            "markers": "python_version >= '2.6' and python_version not in '3.0, 3.1, 3.2, 3.3'",
            "version": "==2.4.7"
        },
        "pyrsistent": {
            "hashes": [
                "sha256:2e636185d9eb976a18a8a8e96efce62f2905fea90041958d8cc2a189756ebf3e"
            ],
            "markers": "python_version >= '3.5'",
            "version": "==0.17.3"
        },
        "pysam": {
            "hashes": [
                "sha256:107eca9050d8140910b5ea5c5a9e66313e1155eb44cc180e10f48f9cb71e8095",
                "sha256:3eb70111a5ed86cc7a048c9b2205087b1184093e6135f02ad7f144b206951452",
                "sha256:9da29490c666a963e5a7f6f5114e86c9b36a8a6adc2227f5772bdc38c09d2d37",
                "sha256:9e3597a49e4bc72c31199d6231018ad3034e08a8243b9f8086953afb2ab5a3af",
                "sha256:a5a0fc1f0d724d0b7789341add26ba181ac009430021f0998f6083fb62432193",
                "sha256:d428a9768691d5ea3c28cc52a949c920ae691aa4c110a8b7328dc4d165ef1ad6",
                "sha256:f65659deadc4904984de24cb6f3878b6052cf504a2a85a50b80f2ff7939f96db"
            ],
            "version": "==0.16.0.1"
        },
        "pytest": {
            "hashes": [
                "sha256:1969f797a1a0dbd8ccf0fecc80262312729afea9c17f1d70ebf85c5e76c6f7c8",
                "sha256:66e419b1899bc27346cb2c993e12c5e5e8daba9073c1fbce33b9807abc95c306"
            ],
            "index": "pypi",
            "version": "==6.2.1"
        },
        "pytest-cov": {
            "hashes": [
                "sha256:b6a814b8ed6247bd81ff47f038511b57fe1ce7f4cc25b9106f1a4b106f1d9322",
                "sha256:c87dfd8465d865655a8213859f1b4749b43448b5fae465cb981e16d52a811424"
            ],
            "index": "pypi",
            "version": "==2.9.0"
        },
        "python-dateutil": {
            "hashes": [
                "sha256:73ebfe9dbf22e832286dafa60473e4cd239f8592f699aa5adaf10050e6e1823c",
                "sha256:75bb3f31ea686f1197762692a9ee6a7550b59fc6ca3a1f4b5d7e32fb98e2da2a"
            ],
            "markers": "python_version >= '2.7' and python_version not in '3.0, 3.1, 3.2, 3.3'",
            "version": "==2.8.1"
        },
        "pytz": {
            "hashes": [
                "sha256:16962c5fb8db4a8f63a26646d8886e9d769b6c511543557bc84e9569fb9a9cb4",
                "sha256:180befebb1927b16f6b57101720075a984c019ac16b1b7575673bea42c6c3da5"
            ],
            "version": "==2020.5"
<<<<<<< HEAD
        },
        "pyyaml": {
            "hashes": [
                "sha256:06a0d7ba600ce0b2d2fe2e78453a470b5a6e000a985dd4a4e54e436cc36b0e97",
                "sha256:240097ff019d7c70a4922b6869d8a86407758333f02203e0fc6ff79c5dcede76",
                "sha256:4f4b913ca1a7319b33cfb1369e91e50354d6f07a135f3b901aca02aa95940bd2",
                "sha256:6034f55dab5fea9e53f436aa68fa3ace2634918e8b5994d82f3621c04ff5ed2e",
                "sha256:69f00dca373f240f842b2931fb2c7e14ddbacd1397d57157a9b005a6a9942648",
                "sha256:73f099454b799e05e5ab51423c7bcf361c58d3206fa7b0d555426b1f4d9a3eaf",
                "sha256:74809a57b329d6cc0fdccee6318f44b9b8649961fa73144a98735b0aaf029f1f",
                "sha256:7739fc0fa8205b3ee8808aea45e968bc90082c10aef6ea95e855e10abf4a37b2",
                "sha256:95f71d2af0ff4227885f7a6605c37fd53d3a106fcab511b8860ecca9fcf400ee",
                "sha256:ad9c67312c84def58f3c04504727ca879cb0013b2517c85a9a253f0cb6380c0a",
                "sha256:b8eac752c5e14d3eca0e6dd9199cd627518cb5ec06add0de9d32baeee6fe645d",
                "sha256:cc8955cfbfc7a115fa81d85284ee61147059a753344bc51098f3ccd69b0d7e0c",
                "sha256:d13155f591e6fcc1ec3b30685d50bf0711574e2c0dfffd7644babf8b5102ca1a"
            ],
            "version": "==5.3.1"
=======
>>>>>>> 0ba0ff6e
        },
        "pyzmq": {
            "hashes": [
                "sha256:03638e46d486dd1c118e03c8bf9c634bdcae679600eac6573ae1e54906de7c2f",
                "sha256:0af84f34f27b5c6a0e906c648bdf46d4caebf9c8e6e16db0728f30a58141cad6",
                "sha256:0e554fd390021edbe0330b67226325a820b0319c5b45e1b0a59bf22ccc36e793",
                "sha256:1e9b75a119606732023a305d1c214146c09a91f8116f6aff3e8b7d0a60b6f0ff",
                "sha256:225774a48ed7414c0395335e7123ef8c418dbcbe172caabdc2496133b03254c2",
                "sha256:2742e380d186673eee6a570ef83d4568741945434ba36d92b98d36cdbfedbd44",
                "sha256:309d763d89ec1845c0e0fa14e1fb6558fd8c9ef05ed32baec27d7a8499cc7bb0",
                "sha256:46250789730489009fe139cbf576679557c070a6a3628077d09a4153d52fd381",
                "sha256:4d9259a5eb3f71abbaf61f165cacf42240bfeea3783bebd8255341abdfe206f1",
                "sha256:523d542823cabb94065178090e05347bd204365f6e7cb260f0071c995d392fc2",
                "sha256:53706f4a792cdae422121fb6a5e65119bad02373153364fc9d004cf6a90394de",
                "sha256:5efe02bdcc5eafcac0aab531292294298f0ab8d28ed43be9e507d0e09173d1a4",
                "sha256:63ee08e35be72fdd7568065a249a5b5cf51a2e8ab6ee63cf9f73786fcb9e710b",
                "sha256:6e24907857c80dc67692e31f5bf3ad5bf483ee0142cec95b3d47e2db8c43bdda",
                "sha256:7113eb93dcd0a5750c65d123ed0099e036a3a3f2dcb48afedd025ffa125c983b",
                "sha256:824ad5888331aadeac772bce27e1c2fbcab82fade92edbd234542c4e12f0dca9",
                "sha256:895695be380f0f85d2e3ec5ccf68a93c92d45bd298567525ad5633071589872c",
                "sha256:b62113eeb9a0649cebed9b21fd578f3a0175ef214a2a91dcb7b31bbf55805295",
                "sha256:bc7dd697356b31389d5118b9bcdef3e8d8079e8181800c4e8d72dccd56e1ff68",
                "sha256:bf755905a7d30d2749079611b9a89924c1f2da2695dc09ce221f42122c9808e3",
                "sha256:c63fafd2556d218368c51d18588f8e6f8d86d09d493032415057faf6de869b34",
                "sha256:c95dda497a7c1b1e734b5e8353173ca5dd7b67784d8821d13413a97856588057",
                "sha256:cc09c5cd1a4332611c8564d65e6a432dc6db3e10793d0254da9fa1e31d9ffd6d",
                "sha256:cfa54a162a7b32641665e99b2c12084555afe9fc8fe80ec8b2f71a57320d10e1",
                "sha256:d81184489369ec325bd50ba1c935361e63f31f578430b9ad95471899361a8253",
                "sha256:d92c7f41a53ece82b91703ea433c7d34143248cf0cead33aa11c5fc621c764bf",
                "sha256:dc2f48b575dff6edefd572f1ac84cf0c3f18ad5fcf13384de32df740a010594a",
                "sha256:f0beef935efe78a63c785bb21ed56c1c24448511383e3994927c8bb2caf5e714",
                "sha256:f110a4d3f8f01209eec304ed542f6c8054cce9b0f16dfe3d571e57c290e4e133"
            ],
            "markers": "python_version >= '3.5'",
            "version": "==20.0.0"
        },
        "qtconsole": {
            "hashes": [
                "sha256:4d70967aeb62a5bd13a109d61b169a3cf844afc24a35c11f5518574bb8abe670",
                "sha256:4d7dd4eae8a90d0b2b19b31794b30f137238463998989734a3acb8a53b506bab"
            ],
            "markers": "python_version >= '3.6'",
            "version": "==5.0.1"
        },
        "qtpy": {
            "hashes": [
                "sha256:2db72c44b55d0fe1407be8fba35c838ad0d6d3bb81f23007886dc1fc0f459c8d",
                "sha256:fa0b8363b363e89b2a6f49eddc162a04c0699ae95e109a6be3bb145a913190ea"
            ],
            "version": "==1.9.0"
        },
        "requests": {
            "hashes": [
                "sha256:27973dd4a904a4f13b263a19c866c13b92a39ed1c964655f025f3f8d3d75b804",
                "sha256:c210084e36a42ae6b9219e00e48287def368a26d03a048ddad7bfee44f75871e"
            ],
            "markers": "python_version >= '2.7' and python_version not in '3.0, 3.1, 3.2, 3.3, 3.4'",
            "version": "==2.25.1"
<<<<<<< HEAD
        },
        "requests-cache": {
            "hashes": [
                "sha256:813023269686045f8e01e2289cc1e7e9ae5ab22ddd1e2849a9093ab3ab7270eb",
                "sha256:81e13559baee64677a7d73b85498a5a8f0639e204517b5d05ff378e44a57831a"
            ],
            "index": "pypi",
            "version": "==0.5.2"
=======
>>>>>>> 0ba0ff6e
        },
        "send2trash": {
            "hashes": [
                "sha256:60001cc07d707fe247c94f74ca6ac0d3255aabcb930529690897ca2a39db28b2",
                "sha256:f1691922577b6fa12821234aeb57599d887c4900b9ca537948d2dac34aea888b"
            ],
            "version": "==1.5.0"
        },
        "six": {
            "hashes": [
                "sha256:30639c035cdb23534cd4aa2dd52c3bf48f06e5f4a941509c8bafd8ce11080259",
                "sha256:8b74bedcbbbaca38ff6d7491d76f2b06b3592611af620f8426e82dddb04a5ced"
            ],
            "markers": "python_version >= '2.7' and python_version not in '3.0, 3.1, 3.2, 3.3'",
            "version": "==1.15.0"
        },
        "snowballstemmer": {
            "hashes": [
                "sha256:209f257d7533fdb3cb73bdbd24f436239ca3b2fa67d56f6ff88e86be08cc5ef0",
                "sha256:df3bac3df4c2c01363f3dd2cfa78cce2840a79b9f1c2d2de9ce8d31683992f52"
            ],
            "version": "==2.0.0"
        },
        "sphinx": {
            "hashes": [
                "sha256:779a519adbd3a70fc7c468af08c5e74829868b0a5b34587b33340e010291856c",
                "sha256:ea64df287958ee5aac46be7ac2b7277305b0381d213728c3a49d8bb9b8415807"
            ],
            "index": "pypi",
            "version": "==3.0.4"
        },
        "sphinxcontrib-applehelp": {
            "hashes": [
                "sha256:806111e5e962be97c29ec4c1e7fe277bfd19e9652fb1a4392105b43e01af885a",
                "sha256:a072735ec80e7675e3f432fcae8610ecf509c5f1869d17e2eecff44389cdbc58"
            ],
            "markers": "python_version >= '3.5'",
            "version": "==1.0.2"
        },
        "sphinxcontrib-devhelp": {
            "hashes": [
                "sha256:8165223f9a335cc1af7ffe1ed31d2871f325254c0423bc0c4c7cd1c1e4734a2e",
                "sha256:ff7f1afa7b9642e7060379360a67e9c41e8f3121f2ce9164266f61b9f4b338e4"
            ],
            "markers": "python_version >= '3.5'",
            "version": "==1.0.2"
        },
        "sphinxcontrib-htmlhelp": {
            "hashes": [
                "sha256:3c0bc24a2c41e340ac37c85ced6dafc879ab485c095b1d65d2461ac2f7cca86f",
                "sha256:e8f5bb7e31b2dbb25b9cc435c8ab7a79787ebf7f906155729338f3156d93659b"
            ],
            "markers": "python_version >= '3.5'",
            "version": "==1.0.3"
        },
        "sphinxcontrib-jsmath": {
            "hashes": [
                "sha256:2ec2eaebfb78f3f2078e73666b1415417a116cc848b72e5172e596c871103178",
                "sha256:a9925e4a4587247ed2191a22df5f6970656cb8ca2bd6284309578f2153e0c4b8"
            ],
            "markers": "python_version >= '3.5'",
            "version": "==1.0.1"
        },
        "sphinxcontrib-qthelp": {
            "hashes": [
                "sha256:4c33767ee058b70dba89a6fc5c1892c0d57a54be67ddd3e7875a18d14cba5a72",
                "sha256:bd9fc24bcb748a8d51fd4ecaade681350aa63009a347a8c14e637895444dfab6"
            ],
            "markers": "python_version >= '3.5'",
            "version": "==1.0.3"
        },
        "sphinxcontrib-serializinghtml": {
            "hashes": [
                "sha256:eaa0eccc86e982a9b939b2b82d12cc5d013385ba5eadcc7e4fed23f4405f77bc",
                "sha256:f242a81d423f59617a8e5cf16f5d4d74e28ee9a66f9e5b637a18082991db5a9a"
            ],
            "markers": "python_version >= '3.5'",
            "version": "==1.1.4"
        },
        "sphinxjp.themes.basicstrap": {
            "hashes": [
                "sha256:bd2b085e5ccb03579dcf0d6d0bc7fa5d82e107404ee1b0960bc8f805f6db81c6",
                "sha256:f0cdb38baedfc5dc698feda8d514ba103eab131acbe72a5572bc6a3ecce1d5b4"
            ],
            "index": "pypi",
            "version": "==0.5.0"
        },
        "terminado": {
            "hashes": [
                "sha256:23a053e06b22711269563c8bb96b36a036a86be8b5353e85e804f89b84aaa23f",
                "sha256:89e6d94b19e4bc9dce0ffd908dfaf55cc78a9bf735934e915a4a96f65ac9704c"
            ],
            "markers": "python_version >= '3.6'",
            "version": "==0.9.2"
        },
        "testpath": {
            "hashes": [
                "sha256:60e0a3261c149755f4399a1fff7d37523179a70fdc3abdf78de9fc2604aeec7e",
                "sha256:bfcf9411ef4bf3db7579063e0546938b1edda3d69f4e1fb8756991f5951f85d4"
            ],
            "version": "==0.4.4"
        },
        "toml": {
            "hashes": [
                "sha256:806143ae5bfb6a3c6e736a764057db0e6a0e05e338b5630894a5f779cabb4f9b",
                "sha256:b3bda1d108d5dd99f4a20d24d9c348e91c4db7ab1b749200bded2f839ccbe68f"
            ],
            "markers": "python_version >= '2.6' and python_version not in '3.0, 3.1, 3.2, 3.3'",
            "version": "==0.10.2"
        },
        "tornado": {
            "hashes": [
                "sha256:0a00ff4561e2929a2c37ce706cb8233b7907e0cdc22eab98888aca5dd3775feb",
                "sha256:0d321a39c36e5f2c4ff12b4ed58d41390460f798422c4504e09eb5678e09998c",
                "sha256:1e8225a1070cd8eec59a996c43229fe8f95689cb16e552d130b9793cb570a288",
                "sha256:20241b3cb4f425e971cb0a8e4ffc9b0a861530ae3c52f2b0434e6c1b57e9fd95",
                "sha256:25ad220258349a12ae87ede08a7b04aca51237721f63b1808d39bdb4b2164558",
                "sha256:33892118b165401f291070100d6d09359ca74addda679b60390b09f8ef325ffe",
                "sha256:33c6e81d7bd55b468d2e793517c909b139960b6c790a60b7991b9b6b76fb9791",
                "sha256:3447475585bae2e77ecb832fc0300c3695516a47d46cefa0528181a34c5b9d3d",
                "sha256:34ca2dac9e4d7afb0bed4677512e36a52f09caa6fded70b4e3e1c89dbd92c326",
                "sha256:3e63498f680547ed24d2c71e6497f24bca791aca2fe116dbc2bd0ac7f191691b",
                "sha256:548430be2740e327b3fe0201abe471f314741efcb0067ec4f2d7dcfb4825f3e4",
                "sha256:6196a5c39286cc37c024cd78834fb9345e464525d8991c21e908cc046d1cc02c",
                "sha256:61b32d06ae8a036a6607805e6720ef00a3c98207038444ba7fd3d169cd998910",
                "sha256:6286efab1ed6e74b7028327365cf7346b1d777d63ab30e21a0f4d5b275fc17d5",
                "sha256:65d98939f1a2e74b58839f8c4dab3b6b3c1ce84972ae712be02845e65391ac7c",
                "sha256:66324e4e1beede9ac79e60f88de548da58b1f8ab4b2f1354d8375774f997e6c0",
                "sha256:6c77c9937962577a6a76917845d06af6ab9197702a42e1346d8ae2e76b5e3675",
                "sha256:70dec29e8ac485dbf57481baee40781c63e381bebea080991893cd297742b8fd",
                "sha256:7250a3fa399f08ec9cb3f7b1b987955d17e044f1ade821b32e5f435130250d7f",
                "sha256:748290bf9112b581c525e6e6d3820621ff020ed95af6f17fedef416b27ed564c",
                "sha256:7da13da6f985aab7f6f28debab00c67ff9cbacd588e8477034c0652ac141feea",
                "sha256:8f959b26f2634a091bb42241c3ed8d3cedb506e7c27b8dd5c7b9f745318ddbb6",
                "sha256:9de9e5188a782be6b1ce866e8a51bc76a0fbaa0e16613823fc38e4fc2556ad05",
                "sha256:a48900ecea1cbb71b8c71c620dee15b62f85f7c14189bdeee54966fbd9a0c5bd",
                "sha256:b87936fd2c317b6ee08a5741ea06b9d11a6074ef4cc42e031bc6403f82a32575",
                "sha256:c77da1263aa361938476f04c4b6c8916001b90b2c2fdd92d8d535e1af48fba5a",
                "sha256:cb5ec8eead331e3bb4ce8066cf06d2dfef1bfb1b2a73082dfe8a161301b76e37",
                "sha256:cc0ee35043162abbf717b7df924597ade8e5395e7b66d18270116f8745ceb795",
                "sha256:d14d30e7f46a0476efb0deb5b61343b1526f73ebb5ed84f23dc794bdb88f9d9f",
                "sha256:d371e811d6b156d82aa5f9a4e08b58debf97c302a35714f6f45e35139c332e32",
                "sha256:d3d20ea5782ba63ed13bc2b8c291a053c8d807a8fa927d941bd718468f7b950c",
                "sha256:d3f7594930c423fd9f5d1a76bee85a2c36fd8b4b16921cae7e965f22575e9c01",
                "sha256:dcef026f608f678c118779cd6591c8af6e9b4155c44e0d1bc0c87c036fb8c8c4",
                "sha256:e0791ac58d91ac58f694d8d2957884df8e4e2f6687cdf367ef7eb7497f79eaa2",
                "sha256:e385b637ac3acaae8022e7e47dfa7b83d3620e432e3ecb9a3f7f58f150e50921",
                "sha256:e519d64089b0876c7b467274468709dadf11e41d65f63bba207e04217f47c085",
                "sha256:e7229e60ac41a1202444497ddde70a48d33909e484f96eb0da9baf8dc68541df",
                "sha256:ed3ad863b1b40cd1d4bd21e7498329ccaece75db5a5bf58cd3c9f130843e7102",
                "sha256:f0ba29bafd8e7e22920567ce0d232c26d4d47c8b5cf4ed7b562b5db39fa199c5",
                "sha256:fa2ba70284fa42c2a5ecb35e322e68823288a4251f9ba9cc77be04ae15eada68",
                "sha256:fba85b6cd9c39be262fcd23865652920832b61583de2a2ca907dbd8e8a8c81e5"
            ],
            "markers": "python_version >= '3.5'",
            "version": "==6.1"
        },
        "traitlets": {
            "hashes": [
                "sha256:178f4ce988f69189f7e523337a3e11d91c786ded9360174a3d9ca83e79bc5396",
                "sha256:69ff3f9d5351f31a7ad80443c2674b7099df13cc41fc5fa6e2f6d3b0330b0426"
            ],
            "markers": "python_version >= '3.7'",
            "version": "==5.0.5"
        },
        "urllib3": {
            "hashes": [
                "sha256:19188f96923873c92ccb987120ec4acaa12f0461fa9ce5d3d0772bc965a39e08",
                "sha256:d8ff90d979214d7b4f8ce956e80f4028fc6860e4431f731ea4a8c08f23f99473"
            ],
            "markers": "python_version >= '2.7' and python_version not in '3.0, 3.1, 3.2, 3.3, 3.4' and python_version < '4'",
            "version": "==1.26.2"
        },
        "vcfpy": {
            "hashes": [
                "sha256:61ad872a35160ed3a8e1ec1799fd3dbb1985716bd26cc48dd3cdde4f1db29663"
            ],
            "version": "==0.13.3"
        },
        "virtualenv": {
            "hashes": [
                "sha256:205a7577275dd0d9223c730dd498e21a8910600085c3dee97412b041fc4b853b",
                "sha256:7992b8de87e544a4ab55afc2240bf8388c4e3b5765d03784dad384bfdf9097ee"
            ],
            "markers": "python_version >= '2.7' and python_version not in '3.0, 3.1, 3.2, 3.3'",
            "version": "==20.3.0"
        },
        "wcwidth": {
            "hashes": [
                "sha256:beb4802a9cebb9144e99086eff703a642a13d6a0052920003a230f3294bbe784",
                "sha256:c4d647b99872929fdb7bdcaa4fbe7f01413ed3d98077df798530e5b04f116c83"
            ],
            "version": "==0.2.5"
        },
        "webencodings": {
            "hashes": [
                "sha256:a0af1213f3c2226497a97e2b3aa01a7e4bee4f403f95be16fc9acd2947514a78",
                "sha256:b36a1c245f2d304965eb4e0a82848379241dc04b865afcc4aab16748587e1923"
            ],
            "version": "==0.5.1"
        },
        "widgetsnbextension": {
            "hashes": [
                "sha256:079f87d87270bce047512400efd70238820751a11d2d8cb137a5a5bdbaf255c7",
                "sha256:bd314f8ceb488571a5ffea6cc5b9fc6cba0adaf88a9d2386b93a489751938bcd"
            ],
            "version": "==3.5.1"
        }
    },
    "develop": {
        "metakb": {
            "editable": true,
            "path": "."
        }
    }
}<|MERGE_RESOLUTION|>--- conflicted
+++ resolved
@@ -1,11 +1,7 @@
 {
     "_meta": {
         "hash": {
-<<<<<<< HEAD
-            "sha256": "858b6bdf6e6421abdee99c366a407e8284e6e5e072ebb7024d162fbe483db944"
-=======
             "sha256": "71c479aa8f2590ac6233039c8fce5a62bbfe02b6a0f336fb4866ee98a0e43eb3"
->>>>>>> 0ba0ff6e
         },
         "pipfile-spec": 6,
         "requires": {
@@ -192,51 +188,6 @@
         },
         "coverage": {
             "hashes": [
-<<<<<<< HEAD
-                "sha256:08907593569fe59baca0bf152c43f3863201efb6113ecb38ce7e97ce339805a6",
-                "sha256:0be0f1ed45fc0c185cfd4ecc19a1d6532d72f86a2bac9de7e24541febad72650",
-                "sha256:141f08ed3c4b1847015e2cd62ec06d35e67a3ac185c26f7635f4406b90afa9c5",
-                "sha256:19e4df788a0581238e9390c85a7a09af39c7b539b29f25c89209e6c3e371270d",
-                "sha256:23cc09ed395b03424d1ae30dcc292615c1372bfba7141eb85e11e50efaa6b351",
-                "sha256:245388cda02af78276b479f299bbf3783ef0a6a6273037d7c60dc73b8d8d7755",
-                "sha256:331cb5115673a20fb131dadd22f5bcaf7677ef758741312bee4937d71a14b2ef",
-                "sha256:386e2e4090f0bc5df274e720105c342263423e77ee8826002dcffe0c9533dbca",
-                "sha256:3a794ce50daee01c74a494919d5ebdc23d58873747fa0e288318728533a3e1ca",
-                "sha256:60851187677b24c6085248f0a0b9b98d49cba7ecc7ec60ba6b9d2e5574ac1ee9",
-                "sha256:63a9a5fc43b58735f65ed63d2cf43508f462dc49857da70b8980ad78d41d52fc",
-                "sha256:6b62544bb68106e3f00b21c8930e83e584fdca005d4fffd29bb39fb3ffa03cb5",
-                "sha256:6ba744056423ef8d450cf627289166da65903885272055fb4b5e113137cfa14f",
-                "sha256:7494b0b0274c5072bddbfd5b4a6c6f18fbbe1ab1d22a41e99cd2d00c8f96ecfe",
-                "sha256:826f32b9547c8091679ff292a82aca9c7b9650f9fda3e2ca6bf2ac905b7ce888",
-                "sha256:93715dffbcd0678057f947f496484e906bf9509f5c1c38fc9ba3922893cda5f5",
-                "sha256:9a334d6c83dfeadae576b4d633a71620d40d1c379129d587faa42ee3e2a85cce",
-                "sha256:af7ed8a8aa6957aac47b4268631fa1df984643f07ef00acd374e456364b373f5",
-                "sha256:bf0a7aed7f5521c7ca67febd57db473af4762b9622254291fbcbb8cd0ba5e33e",
-                "sha256:bf1ef9eb901113a9805287e090452c05547578eaab1b62e4ad456fcc049a9b7e",
-                "sha256:c0afd27bc0e307a1ffc04ca5ec010a290e49e3afbe841c5cafc5c5a80ecd81c9",
-                "sha256:dd579709a87092c6dbee09d1b7cfa81831040705ffa12a1b248935274aee0437",
-                "sha256:df6712284b2e44a065097846488f66840445eb987eb81b3cc6e4149e7b6982e1",
-                "sha256:e07d9f1a23e9e93ab5c62902833bf3e4b1f65502927379148b6622686223125c",
-                "sha256:e2ede7c1d45e65e209d6093b762e98e8318ddeff95317d07a27a2140b80cfd24",
-                "sha256:e4ef9c164eb55123c62411f5936b5c2e521b12356037b6e1c2617cef45523d47",
-                "sha256:eca2b7343524e7ba246cab8ff00cab47a2d6d54ada3b02772e908a45675722e2",
-                "sha256:eee64c616adeff7db37cc37da4180a3a5b6177f5c46b187894e633f088fb5b28",
-                "sha256:ef824cad1f980d27f26166f86856efe11eff9912c4fed97d3804820d43fa550c",
-                "sha256:efc89291bd5a08855829a3c522df16d856455297cf35ae827a37edac45f466a7",
-                "sha256:fa964bae817babece5aa2e8c1af841bebb6d0b9add8e637548809d040443fee0",
-                "sha256:ff37757e068ae606659c28c3bd0d923f9d29a85de79bf25b2b34b148473b5025"
-            ],
-            "index": "pypi",
-            "version": "==4.5.4"
-        },
-        "coveralls": {
-            "hashes": [
-                "sha256:41bd57b60321dfd5b56e990ab3f7ed876090691c21a9e3b005e1f6e42e6ba4b9",
-                "sha256:d213f5edd49053d03f0db316ccabfe17725f2758147afc9a37eaca9d8e8602b5"
-            ],
-            "index": "pypi",
-            "version": "==2.0.0"
-=======
                 "sha256:08b3ba72bd981531fd557f67beee376d6700fba183b167857038997ba30dd297",
                 "sha256:2757fa64e11ec12220968f65d086b7a29b6583d16e9a544c889b22ba98555ef1",
                 "sha256:3102bb2c206700a7d28181dbe04d66b30780cde1d1c02c5f3c165cf3d2489497",
@@ -289,7 +240,6 @@
             ],
             "markers": "python_version >= '2.7' and python_version not in '3.0, 3.1, 3.2, 3.3, 3.4' and python_version < '4'",
             "version": "==5.3.1"
->>>>>>> 0ba0ff6e
         },
         "decorator": {
             "hashes": [
@@ -745,19 +695,11 @@
         },
         "prompt-toolkit": {
             "hashes": [
-<<<<<<< HEAD
-                "sha256:ac329c69bd8564cb491940511957312c7b8959bb5b3cf3582b406068a51d5bb7",
-                "sha256:b8b3d0bde65da350290c46a8f54f336b3cbf5464a4ac11239668d986852e79d5"
-            ],
-            "markers": "python_full_version >= '3.6.1'",
-            "version": "==3.0.10"
-=======
                 "sha256:45b154489d89dc41cce86a069a65f3886206518e7ca93fa9d7dad70546c78d54",
                 "sha256:c5eeab58dd31b541442825d7870777f2a2f764eb5fda03334d5219cd84b9722f"
             ],
             "markers": "python_full_version >= '3.6.1'",
             "version": "==3.0.9"
->>>>>>> 0ba0ff6e
         },
         "ptyprocess": {
             "hashes": [
@@ -774,17 +716,6 @@
             ],
             "markers": "python_version >= '2.7' and python_version not in '3.0, 3.1, 3.2, 3.3'",
             "version": "==1.10.0"
-<<<<<<< HEAD
-        },
-        "pycodestyle": {
-            "hashes": [
-                "sha256:2295e7b2f6b5bd100585ebcb1f616591b652db8a741695b3d8f5d28bdc934367",
-                "sha256:c58a7d2815e0e8d7972bf1803331fb0152f867bd89adf8a01dfd55085434192e"
-            ],
-            "markers": "python_version >= '2.7' and python_version not in '3.0, 3.1, 3.2, 3.3'",
-            "version": "==2.6.0"
-=======
->>>>>>> 0ba0ff6e
         },
         "pycparser": {
             "hashes": [
@@ -875,27 +806,6 @@
                 "sha256:180befebb1927b16f6b57101720075a984c019ac16b1b7575673bea42c6c3da5"
             ],
             "version": "==2020.5"
-<<<<<<< HEAD
-        },
-        "pyyaml": {
-            "hashes": [
-                "sha256:06a0d7ba600ce0b2d2fe2e78453a470b5a6e000a985dd4a4e54e436cc36b0e97",
-                "sha256:240097ff019d7c70a4922b6869d8a86407758333f02203e0fc6ff79c5dcede76",
-                "sha256:4f4b913ca1a7319b33cfb1369e91e50354d6f07a135f3b901aca02aa95940bd2",
-                "sha256:6034f55dab5fea9e53f436aa68fa3ace2634918e8b5994d82f3621c04ff5ed2e",
-                "sha256:69f00dca373f240f842b2931fb2c7e14ddbacd1397d57157a9b005a6a9942648",
-                "sha256:73f099454b799e05e5ab51423c7bcf361c58d3206fa7b0d555426b1f4d9a3eaf",
-                "sha256:74809a57b329d6cc0fdccee6318f44b9b8649961fa73144a98735b0aaf029f1f",
-                "sha256:7739fc0fa8205b3ee8808aea45e968bc90082c10aef6ea95e855e10abf4a37b2",
-                "sha256:95f71d2af0ff4227885f7a6605c37fd53d3a106fcab511b8860ecca9fcf400ee",
-                "sha256:ad9c67312c84def58f3c04504727ca879cb0013b2517c85a9a253f0cb6380c0a",
-                "sha256:b8eac752c5e14d3eca0e6dd9199cd627518cb5ec06add0de9d32baeee6fe645d",
-                "sha256:cc8955cfbfc7a115fa81d85284ee61147059a753344bc51098f3ccd69b0d7e0c",
-                "sha256:d13155f591e6fcc1ec3b30685d50bf0711574e2c0dfffd7644babf8b5102ca1a"
-            ],
-            "version": "==5.3.1"
-=======
->>>>>>> 0ba0ff6e
         },
         "pyzmq": {
             "hashes": [
@@ -954,17 +864,6 @@
             ],
             "markers": "python_version >= '2.7' and python_version not in '3.0, 3.1, 3.2, 3.3, 3.4'",
             "version": "==2.25.1"
-<<<<<<< HEAD
-        },
-        "requests-cache": {
-            "hashes": [
-                "sha256:813023269686045f8e01e2289cc1e7e9ae5ab22ddd1e2849a9093ab3ab7270eb",
-                "sha256:81e13559baee64677a7d73b85498a5a8f0639e204517b5d05ff378e44a57831a"
-            ],
-            "index": "pypi",
-            "version": "==0.5.2"
-=======
->>>>>>> 0ba0ff6e
         },
         "send2trash": {
             "hashes": [
