--- conflicted
+++ resolved
@@ -1,37 +1,16 @@
-import './App.css'
-import { Route, Router, Routes } from 'react-router-dom';
+import { BrowserRouter as Router, Routes, Route } from 'react-router-dom';
+import Home from './pages/Home';
 
 function App() {
   return (
-<<<<<<< HEAD
-    <Router location={''} navigator={undefined}>
+    <Router>
       <Routes>
         <Route path="/" element={<Home />} />
-        {/* Other routes like <Route path="/search" element={<Search />} /> */}
+        {/* Add more routes here */}
+        <Route path="*" element={<Home />} />
       </Routes>
     </Router>
   );
-=======
-    <>
-      <div>
-        <a href="https://vite.dev" target="_blank">
-          <img src={viteLogo} className="logo" alt="Vite logo" />
-        </a>
-        <a href="https://react.dev" target="_blank">
-          <img src={reactLogo} className="logo react" alt="React logo" />
-        </a>
-      </div>
-      <h1>Vite + React</h1>
-      <div className="card">
-        <button onClick={() => setCount((count) => count + 1)}>count is {count}</button>
-        <p>
-          Edit <code>src/App.tsx</code> and save to test HMR
-        </p>
-      </div>
-      <p className="read-the-docs">Click on the Vite and React logos to learn more</p>
-    </>
-  )
->>>>>>> ec938db6
 }
 
-export default App+export default App;