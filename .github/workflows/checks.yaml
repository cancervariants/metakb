name: checks
on: [push, pull_request]
jobs:
  pip_install:
    runs-on: ubuntu-22.04
    strategy:
      matrix:
        python-version: ["3.11", "3.12", "3.13"]
    steps:
      - uses: actions/checkout@v4

      - name: Set up Python ${{ matrix.python-version }}
        uses: actions/setup-python@v5
        with:
          python-version: ${{ matrix.python-version }}

      - name: Install dependencies
        working-directory: ./server
        run: python3 -m pip install ".[tests,dev,notebooks]"

  pipenv_install:
    runs-on: ubuntu-22.04
    strategy:
      fail-fast: false
    steps:
      - uses: actions/checkout@v4

      - name: Set up Python
        uses: actions/setup-python@v5
        with:
          python-version: "3.11"

      - name: Install dependencies
        working-directory: ./server
        run: |
          python -m pip install pipenv==2023.12.1
          pipenv install --skip-lock  # this is what Elastic beanstalk uses

  lint_backend:
    name: lint
    runs-on: ubuntu-latest
    defaults:
      run:
        working-directory: ./server
    steps:
      - uses: actions/checkout@v4

      - name: Setup Python
        uses: actions/setup-python@v5
        with:
          python-version: "3.11"

      - name: Install dev dependencies
        run: python3 -m pip install ".[dev]"

      - name: Check style
        run: python3 -m ruff check . && python3 -m ruff format --check .

<<<<<<< HEAD
  precommit_hooks:
    runs-on: ubuntu-latest
    strategy:
      matrix:
        cmd:
          - "end-of-file-fixer"
          - "trailing-whitespace"
          - "mixed-line-ending"
    steps:
      - uses: actions/checkout@v4

      - name: Set up Python 3.12
        uses: actions/setup-python@v5
        with:
          python-version: 3.12

      - uses: pre-commit/action@v3.0.1
        with:
          extra_args: ${{ matrix.cmd }} --all-files
=======
  lint_frontend:
    name: Frontend lint + format
    runs-on: ubuntu-latest
    steps:
      - uses: actions/checkout@v4

      - uses: pnpm/action-setup@v2
        with:
          version: 8

      - name: Set up Node
        uses: actions/setup-node@v4
        with:
          node-version: 18

      - name: Install dependencies
        run: pnpm install

      - name: Lint code
        working-directory: ./client
        run: pnpm lint

      - name: Check formatting
        working-directory: ./client
        run: pnpm format
>>>>>>> 9ef60206

  docs:
    runs-on: ubuntu-latest
    env:
      SPHINX_GITHUB_CHANGELOG_TOKEN: ${{ secrets.GITHUB_TOKEN }}
    steps:
      - uses: actions/checkout@v4

      - name: Set up Python
        uses: actions/setup-python@v5
        with:
          python-version: 3.11

      - name: Install dependencies
        working-directory: ./server
        run: |
          python3 -m pip install --upgrade pip
          python3 -m pip install '.[docs]'

      - name: Attempt docs build
        working-directory: ./docs
        run: make html<|MERGE_RESOLUTION|>--- conflicted
+++ resolved
@@ -56,7 +56,6 @@
       - name: Check style
         run: python3 -m ruff check . && python3 -m ruff format --check .
 
-<<<<<<< HEAD
   precommit_hooks:
     runs-on: ubuntu-latest
     strategy:
@@ -76,7 +75,7 @@
       - uses: pre-commit/action@v3.0.1
         with:
           extra_args: ${{ matrix.cmd }} --all-files
-=======
+
   lint_frontend:
     name: Frontend lint + format
     runs-on: ubuntu-latest
@@ -102,7 +101,6 @@
       - name: Check formatting
         working-directory: ./client
         run: pnpm format
->>>>>>> 9ef60206
 
   docs:
     runs-on: ubuntu-latest
