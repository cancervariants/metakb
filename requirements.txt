#
# These requirements were autogenerated by pipenv
# To regenerate from the project's Pipfile, run:
#
#    pipenv lock --requirements
#

-i https://pypi.org/simple
appdirs==1.4.4
appnope==0.1.2; sys_platform == 'darwin' and platform_system == 'Darwin'
argcomplete==1.12.3
argh==0.26.2
attrs==21.2.0; python_version >= '2.7' and python_version not in '3.0, 3.1, 3.2, 3.3, 3.4'
backcall==0.2.0
backoff==1.10.0; python_version >= '2.7' and python_version not in '3.0, 3.1, 3.2, 3.3, 3.4'
backports-datetime-fromisoformat==1.0.0
beautifulsoup4==4.9.3
biocommons.seqrepo==0.6.3; python_version >= '3.5'
bioutils==0.5.5; python_version >= '3.6'
<<<<<<< HEAD
boto3==1.17.72
botocore==1.20.72
=======
boto3==1.17.69
botocore==1.20.69
>>>>>>> 326c2abf
bs4==0.0.1
canonicaljson==1.4.0; python_version ~= '3.5'
certifi==2020.12.5
chardet==4.0.0; python_version >= '2.7' and python_version not in '3.0, 3.1, 3.2, 3.3, 3.4'
civicpy==1.1.3
click==7.1.2
coloredlogs==15.0; python_version >= '2.7' and python_version not in '3.0, 3.1, 3.2, 3.3, 3.4'
configparser==5.0.2; python_version >= '3.6'
cssselect==1.1.0; python_version >= '2.7' and python_version not in '3.0, 3.1, 3.2, 3.3'
cython==0.29.23; python_version >= '2.6' and python_version not in '3.0, 3.1, 3.2, 3.3'
decorator==4.4.2
deprecation==2.1.0
disease-normalizer==0.2.7
fake-useragent==0.1.11
<<<<<<< HEAD
fastapi==0.65.1
=======
fastapi==0.64.0
>>>>>>> 326c2abf
frozendict==2.0.2; python_version >= '3.6'
ga4gh.vrs==0.6.4; python_version >= '3.6'
gene-normalizer==0.1.5
gffutils==0.10.1
h11==0.12.0; python_version >= '3.6'
hgvs==1.5.1
httptools==0.2.0
humanfriendly==9.1; python_version >= '2.7' and python_version not in '3.0, 3.1, 3.2, 3.3, 3.4'
idna==2.10; python_version >= '2.7' and python_version not in '3.0, 3.1, 3.2, 3.3'
inflection==0.5.1; python_version >= '3.5'
<<<<<<< HEAD
ipykernel==5.5.5
=======
ipykernel==5.5.4
>>>>>>> 326c2abf
ipython-genutils==0.2.0
ipython==7.23.1; python_version >= '3.7'
isodate==0.6.0
itsdangerous==2.0.0; python_version >= '3.6'
jedi==0.18.0; python_version >= '3.6'
jmespath==0.10.0; python_version >= '2.6' and python_version not in '3.0, 3.1, 3.2, 3.3'
jsondiff==1.3.0
jsonschema==3.2.0
jupyter-client==6.1.12; python_version >= '3.5'
jupyter-core==4.7.1; python_version >= '3.6'
lxml==4.6.3; python_version >= '2.7' and python_version not in '3.0, 3.1, 3.2, 3.3, 3.4'
markdown==3.3.4; python_version >= '3.6'
matplotlib-inline==0.1.2; python_version >= '3.5'
mwoauth==0.3.7
neo4j==4.2.1
networkx==2.5.1; python_version >= '3.6'
numpy==1.20.3
oauthlib==3.1.0; python_version >= '2.7' and python_version not in '3.0, 3.1, 3.2, 3.3'
obonet==0.3.0; python_version >= '3.5'
owlready2==0.31; python_version >= '3.6'
packaging==20.9; python_version >= '2.7' and python_version not in '3.0, 3.1, 3.2, 3.3'
pandas==1.2.4; python_full_version >= '3.7.1'
parse==1.19.0
parsley==1.3
parso==0.8.2; python_version >= '3.6'
pexpect==4.8.0; sys_platform != 'win32'
pickleshare==0.7.5
prompt-toolkit==3.0.18; python_full_version >= '3.6.1'
psycopg2-binary==2.8.6; python_version >= '2.7' and python_version not in '3.0, 3.1, 3.2, 3.3'
ptyprocess==0.7.0
pydantic==1.8.2
pyee==8.1.0
pyfaidx==0.5.9.5
pygments==2.9.0; python_version >= '3.5'
pyjwt==1.7.1
pyparsing==2.4.7; python_version >= '2.6' and python_version not in '3.0, 3.1, 3.2, 3.3'
pyppeteer==0.2.5; python_version < '4' and python_full_version >= '3.6.1'
pyquery==1.4.3
pyrsistent==0.17.3; python_version >= '3.5'
pysam==0.16.0.1
python-dateutil==2.8.1; python_version >= '2.7' and python_version not in '3.0, 3.1, 3.2, 3.3'
python-jsonschema-objects==0.3.10
pytz==2021.1
pyyaml==5.4.1; python_version >= '2.7' and python_version not in '3.0, 3.1, 3.2, 3.3, 3.4, 3.5'
pyzmq==22.0.3; python_version >= '3.6'
rdflib==5.0.0
requests-cache==0.6.3
requests-html==0.10.0; python_version >= '3.6'
requests-oauthlib==1.3.0
requests==2.25.1
s3transfer==0.4.2
simplejson==3.17.2; python_version >= '2.5' and python_version not in '3.0, 3.1, 3.2, 3.3'
six==1.16.0; python_version >= '2.7' and python_version not in '3.0, 3.1, 3.2, 3.3'
<<<<<<< HEAD
soupsieve==2.2.1; python_version >= '3.0'
=======
soupsieve==2.2.1; python_version >= '3'
>>>>>>> 326c2abf
sqlparse==0.4.1; python_version >= '3.5'
starlette==0.14.2; python_version >= '3.6'
tabulate==0.8.9
<<<<<<< HEAD
thera-py==0.2.20
=======
thera-py==0.2.18
>>>>>>> 326c2abf
tornado==6.1; python_version >= '3.5'
tqdm==4.60.0; python_version >= '2.7' and python_version not in '3.0, 3.1, 3.2, 3.3'
traitlets==5.0.5; python_version >= '3.7'
typing-extensions==3.10.0.0
url-normalize==1.4.3; python_version >= '2.7' and python_version not in '3.0, 3.1, 3.2, 3.3, 3.4, 3.5'
urllib3==1.26.4; python_version >= '2.7' and python_version not in '3.0, 3.1, 3.2, 3.3, 3.4' and python_version < '4'
uvicorn==0.13.4
uvloop==0.15.2
<<<<<<< HEAD
variant-normalizer==0.2.1
=======
variant-normalizer==0.2.0
>>>>>>> 326c2abf
vcfpy==0.13.3
w3lib==1.22.0
wcwidth==0.2.5
websockets==8.1
wikibaseintegrator==0.10.1; python_version < '3.10' and python_version >= '3.7'
yoyo-migrations==7.3.1<|MERGE_RESOLUTION|>--- conflicted
+++ resolved
@@ -17,13 +17,8 @@
 beautifulsoup4==4.9.3
 biocommons.seqrepo==0.6.3; python_version >= '3.5'
 bioutils==0.5.5; python_version >= '3.6'
-<<<<<<< HEAD
 boto3==1.17.72
 botocore==1.20.72
-=======
-boto3==1.17.69
-botocore==1.20.69
->>>>>>> 326c2abf
 bs4==0.0.1
 canonicaljson==1.4.0; python_version ~= '3.5'
 certifi==2020.12.5
@@ -38,11 +33,7 @@
 deprecation==2.1.0
 disease-normalizer==0.2.7
 fake-useragent==0.1.11
-<<<<<<< HEAD
 fastapi==0.65.1
-=======
-fastapi==0.64.0
->>>>>>> 326c2abf
 frozendict==2.0.2; python_version >= '3.6'
 ga4gh.vrs==0.6.4; python_version >= '3.6'
 gene-normalizer==0.1.5
@@ -53,11 +44,7 @@
 humanfriendly==9.1; python_version >= '2.7' and python_version not in '3.0, 3.1, 3.2, 3.3, 3.4'
 idna==2.10; python_version >= '2.7' and python_version not in '3.0, 3.1, 3.2, 3.3'
 inflection==0.5.1; python_version >= '3.5'
-<<<<<<< HEAD
 ipykernel==5.5.5
-=======
-ipykernel==5.5.4
->>>>>>> 326c2abf
 ipython-genutils==0.2.0
 ipython==7.23.1; python_version >= '3.7'
 isodate==0.6.0
@@ -111,19 +98,11 @@
 s3transfer==0.4.2
 simplejson==3.17.2; python_version >= '2.5' and python_version not in '3.0, 3.1, 3.2, 3.3'
 six==1.16.0; python_version >= '2.7' and python_version not in '3.0, 3.1, 3.2, 3.3'
-<<<<<<< HEAD
 soupsieve==2.2.1; python_version >= '3.0'
-=======
-soupsieve==2.2.1; python_version >= '3'
->>>>>>> 326c2abf
 sqlparse==0.4.1; python_version >= '3.5'
 starlette==0.14.2; python_version >= '3.6'
 tabulate==0.8.9
-<<<<<<< HEAD
 thera-py==0.2.20
-=======
-thera-py==0.2.18
->>>>>>> 326c2abf
 tornado==6.1; python_version >= '3.5'
 tqdm==4.60.0; python_version >= '2.7' and python_version not in '3.0, 3.1, 3.2, 3.3'
 traitlets==5.0.5; python_version >= '3.7'
@@ -132,11 +111,7 @@
 urllib3==1.26.4; python_version >= '2.7' and python_version not in '3.0, 3.1, 3.2, 3.3, 3.4' and python_version < '4'
 uvicorn==0.13.4
 uvloop==0.15.2
-<<<<<<< HEAD
 variant-normalizer==0.2.1
-=======
-variant-normalizer==0.2.0
->>>>>>> 326c2abf
 vcfpy==0.13.3
 w3lib==1.22.0
 wcwidth==0.2.5
