--- conflicted
+++ resolved
@@ -8,7 +8,6 @@
 
 from metakb import __version__
 from metakb.log_handle import configure_logs
-<<<<<<< HEAD
 from metakb.query import PaginationParamError, QueryHandler
 from metakb.schemas.api import (
     BatchSearchStudiesQuery,
@@ -17,10 +16,6 @@
     SearchStudiesService,
     ServiceMeta,
 )
-from metakb.version import __version__
-=======
-from metakb.query import QueryHandler
->>>>>>> bee974c1
 
 query = QueryHandler()
 
