"""Provide class/methods/schemas for issuing queries against the database."""
import json
import logging
from copy import copy
from enum import Enum

from disease.query import Disease
from ga4gh.core._internal.models import (
    Coding,
    Extension,
    Gene,
    TherapeuticAgent,
    TherapeuticProcedure,
)
from ga4gh.vrs import models
from neo4j import Transaction
from neo4j.graph import Node
from pydantic import ValidationError

from metakb.database import Graph
from metakb.normalizers import ViccNormalizers
from metakb.schemas.annotation import Document, Method
from metakb.schemas.api import SearchStudiesService, ServiceMeta
from metakb.schemas.app import SourceName
from metakb.schemas.categorical_variation import CategoricalVariation
from metakb.schemas.variation_statement import (
    VariantTherapeuticResponseStudy,
    _VariantOncogenicityStudyQualifier,
)

logger = logging.getLogger(__name__)


class VariationRelation(str, Enum):
    """Constrain possible values for the relationship between variations and
    categorical variations.
    """

    HAS_MEMBERS = "HAS_MEMBERS"
    HAS_DEFINING_CONTEXT = "HAS_DEFINING_CONTEXT"


class TherapeuticRelation(str, Enum):
    """Constrain possible values for therapeutic relationships."""

    HAS_COMPONENTS = "HAS_COMPONENTS"
    HAS_SUBSTITUTES = "HAS_SUBSTITUTES"


class TherapeuticProcedureType(str, Enum):
    """Constrain possible values for kinds of therapeutic procedures."""

    COMBINATION = "CombinationTherapy"
    SUBSTITUTES = "TherapeuticSubstituteGroup"


def _update_mappings(params: dict) -> None:
    """Update ``params.mappings`` if it exists.

    The ``mappings`` field is stored in the database as serialized JSON. This method
    deserializes it if it's available.

    :param params: Parameters. Will be mutated in-place if mappings field exists
    """
    mappings = params.get("mappings")
    if mappings:
        params["mappings"] = json.loads(mappings)


class QueryHandler:
    """Class for handling queries."""

    def __init__(
        self,
        uri: str = "",
        creds: tuple[str, str] = ("", ""),
        normalizers: ViccNormalizers | None = None,
    ) -> None:
        """Initialize neo4j driver and the VICC normalizers.

<<<<<<< HEAD
        All arguments are optional; if not given, resources acquisition will be
        attempted with default parameters. Pass arguments for ``uri`` and ``creds``
        to provide them manually:

        >>> from metakb.query import QueryHandler
        >>> qh = QueryHandler("bolt://localhost:7687", ("neo4j", "password"))

        :param uri: address of Neo4j DB
        :param credentials: tuple containing username and password
=======
        :param uri: address of Neo4j DB
        :param credentials: tuple containing username and
            password
>>>>>>> 5ce50c34
        :param normalizers: normalizer collection instance
        """
        if normalizers is None:
            normalizers = ViccNormalizers()
        self.driver = Graph(uri, creds).driver
        self.vicc_normalizers = normalizers

    async def search_studies(
        self,
        variation: str | None = None,
        disease: str | None = None,
        therapy: str | None = None,
        gene: str | None = None,
        study_id: str | None = None,
    ) -> SearchStudiesService:
        """Get nested studies from queried concepts that match all conditions provided.
        For example, if ``variation`` and ``therapy`` are provided, will return all studies
        that have both the provided ``variation`` and ``therapy``.


        >>> from metakb.query import QueryHandler
        >>> qh = QueryHandler()
        >>> result = qh.search_studies("BRAF V600E")
        >>> # describe response here

        Variation, disease, therapy, and gene terms are resolved via their respective
        :ref:`concept normalization services<normalization>`.

        :param variation: Variation query. Free text variation description, e.g.
            ``"BRAF V600E"``, or GA4GH variation ID, e.g.
            ``"ga4gh:VA.4XBXAxSAk-WyAu5H0S1-plrk_SCTW1PO"``. Case-insensitive.
        :param disease: Disease query. Full disease name, e.g. ``"glioblastoma"``,
            common shorthand name, e.g. ``"GBM"``, concept URI, e.g. ``"ncit:C3058"``.
            Case-insensitive.
        :param therapy: Therapy query. Full name, e.g. ``"imatinib"``, trade name, e.g.
            ``"GLEEVEC"``, or concept URI, e.g. ``"chembl:CHEMBL941"``. Case-insensitive.
        :param gene: Gene query. Common shorthand name, e.g. ``"NTRK1"``, or compact URI,
            e.g. ``"ensembl:ENSG00000198400"``.
        :param study_id: Study ID query provided by source, e.g. ``"civic.eid:3017"``.
        :return: Service response object containing nested studies and service metadata.
        """
        response: dict = {
            "query": {
                "variation": None,
                "disease": None,
                "therapy": None,
                "gene": None,
                "study_id": None,
            },
            "warnings": [],
            "study_ids": [],
            "studies": [],
            "service_meta_": ServiceMeta(),
        }

        normalized_terms = await self._get_normalized_terms(
            variation, disease, therapy, gene, study_id, response
        )

        if normalized_terms is None:
            return SearchStudiesService(**response)

        (
            normalized_variation,
            normalized_disease,
            normalized_therapy,
            normalized_gene,
            study,
            valid_study_id,
        ) = normalized_terms

        with self.driver.session() as session:
            if valid_study_id:
                study_nodes = [study]
                response["study_ids"].append(study["id"])
            else:
                study_nodes = self._get_related_studies(
                    session,
                    normalized_variation=normalized_variation,
                    normalized_therapy=normalized_therapy,
                    normalized_disease=normalized_disease,
                    normalized_gene=normalized_gene,
                )
                response["study_ids"] = [s["id"] for s in study_nodes]

            response["studies"] = self._get_nested_studies(session, study_nodes)

        if not response["studies"]:
            response["warnings"].append(
                "No studies found with the provided query parameters."
            )

        return SearchStudiesService(**response)

    async def _get_normalized_terms(
        self,
        variation: str | None,
        disease: str | None,
        therapy: str | None,
        gene: str | None,
        study_id: str | None,
        response: dict,
    ) -> tuple | None:
        """Find normalized terms for queried concepts.

        :param variation: Variation (subject) query
        :param disease: Disease (object_qualifier) query
        :param therapy: Therapy (object) query
        :param gene: Gene query
        :param study_id: Study ID query
        :param response: The response for the query
        :return: A tuple containing the normalized concepts
        """
        if not any((variation, disease, therapy, gene, study_id)):
            response["warnings"].append("No query parameters were provided.")
            return None

        # Find normalized terms using VICC normalizers
        if therapy:
            response["query"]["therapy"] = therapy
            normalized_therapy = self._get_normalized_therapy(
                therapy.strip(), response["warnings"]
            )
        else:
            normalized_therapy = None
        if disease:
            response["query"]["disease"] = disease
            normalized_disease = self._get_normalized_disease(
                disease.strip(), response["warnings"]
            )
        else:
            normalized_disease = None
        if variation:
            response["query"]["variation"] = variation
            normalized_variation = await self._get_normalized_variation(
                variation, response["warnings"]
            )
        else:
            normalized_variation = None
        if gene:
            response["query"]["gene"] = gene
            normalized_gene = self._get_normalized_gene(gene, response["warnings"])
        else:
            normalized_gene = None

        # Check that queried study_id is valid
        valid_study_id = None
        study = None
        if study_id:
            response["query"]["study_id"] = study_id
            with self.driver.session() as session:
                study = self._get_study_by_id(session, study_id)
                if study:
                    valid_study_id = study.get("id")
                else:
                    response["warnings"].append(f"Study: {study_id} does not exist.")

        # If queried concept is given check that it is normalized / valid
        if (
            (variation and not normalized_variation)
            or (therapy and not normalized_therapy)
            or (disease and not normalized_disease)
            or (gene and not normalized_gene)
            or (study_id and not valid_study_id)
        ):
            return None

        return (
            normalized_variation,
            normalized_disease,
            normalized_therapy,
            normalized_gene,
            study,
            valid_study_id,
        )

    def _get_normalized_therapy(self, therapy: str, warnings: list[str]) -> str | None:
        """Get normalized therapy concept.

        :param therapy: Therapy query
        :param warnings: A list of warnings for the search query
        :return: A normalized therapy concept if it exists
        """
        _, normalized_therapy_id = self.vicc_normalizers.normalize_therapy([therapy])

        if not normalized_therapy_id:
            warnings.append(f"Therapy Normalizer unable to normalize: " f"{therapy}")
        return normalized_therapy_id

    def _get_normalized_disease(self, disease: str, warnings: list[str]) -> str | None:
        """Get normalized disease concept.

        :param disease: Disease query
        :param warnings: A list of warnings for the search query
        :return: A normalized disease concept if it exists
        """
        _, normalized_disease_id = self.vicc_normalizers.normalize_disease([disease])

        if not normalized_disease_id:
            warnings.append(f"Disease Normalizer unable to normalize: " f"{disease}")
        return normalized_disease_id

    async def _get_normalized_variation(
        self, variation: str, warnings: list[str]
    ) -> str | None:
        """Get normalized variation concept.

        :param variation: Variation query
        :param warnings: A list of warnings for the search query
        :return: A normalized variant concept if it exists
        """
        variant_norm_resp = await self.vicc_normalizers.normalize_variation([variation])
        normalized_variation = variant_norm_resp.id if variant_norm_resp else None

        if not normalized_variation:
            # Check if VRS variation (allele, copy number change, copy number count)
            if variation.startswith(("ga4gh:VA.", "ga4gh:CX.", "ga4gh:CN.")):
                normalized_variation = variation
            else:
                warnings.append(
                    f"Variation Normalizer unable to normalize: " f"{variation}"
                )
        return normalized_variation

    def _get_normalized_gene(self, gene: str, warnings: list[str]) -> str | None:
        """Get normalized gene concept.

        :param gene: Gene query
        :param warnings: A list of warnings for the search query.
        :return: A normalized gene concept if it exists
        """
        _, normalized_gene_id = self.vicc_normalizers.normalize_gene([gene])
        if not normalized_gene_id:
            warnings.append(f"Gene Normalizer unable to normalize: {gene}")
        return normalized_gene_id

    @staticmethod
    def _get_study_by_id(tx: Transaction, study_id: str) -> Node | None:
        """Get a Study node by ID.

        :param tx: Neo4j session transaction object
        :param study_id: Study ID to retrieve
        :return: Study node if successful
        """
        query = f"""
        MATCH (s:Study)
        WHERE toLower(s.id) = toLower('{study_id}')
        RETURN s
        """
        return (tx.run(query).single() or [None])[0]

    @staticmethod
    def _get_related_studies(
        tx: Transaction,
        normalized_variation: str | None = None,
        normalized_therapy: str | None = None,
        normalized_disease: str | None = None,
        normalized_gene: str | None = None,
    ) -> list[Node]:
        """Get studies that contain queried normalized concepts.

        :param tx: Neo4j session transaction object
        :param normalized_variation: VRS Variation ID
        :param normalized_therapy: normalized therapy concept ID
        :param normalized_disease: normalized disease concept ID
        :param normalized_gene: normalized gene concept ID
        :return: List of Study nodes matching given parameters
        """
        query = "MATCH (s:Study)"
        params: dict[str, str] = {}

        if normalized_variation:
            query += """
            MATCH (s) -[:HAS_VARIANT] -> (cv:CategoricalVariation)
            MATCH (cv) -[:HAS_DEFINING_CONTEXT|:HAS_MEMBERS] -> (v:Variation {id:$v_id})
            """
            params["v_id"] = normalized_variation

        if normalized_disease:
            query += """
            MATCH (s) -[:HAS_TUMOR_TYPE] -> (c:Condition {disease_normalizer_id:$c_id})
            """
            params["c_id"] = normalized_disease

        if normalized_gene:
            query += """
            MATCH (s) -[:HAS_GENE_CONTEXT] -> (g:Gene {gene_normalizer_id:$g_id})
            """
            params["g_id"] = normalized_gene

        if normalized_therapy:
            query += """
            MATCH (s1:Study) -[:HAS_THERAPEUTIC] ->(
                tp:TherapeuticAgent {therapy_normalizer_id:$t_id})
            RETURN s1 as s
            UNION
            MATCH (s2:Study) -[:HAS_THERAPEUTIC]-> () - [:HAS_SUBSTITUTES|
                HAS_COMPONENTS] ->(ta:TherapeuticAgent {therapy_normalizer_id:$t_id})
            RETURN s2 as s
            """
            params["t_id"] = normalized_therapy
        else:
            query += "RETURN s"

        return [s[0] for s in tx.run(query, **params)]

    def _get_nested_studies(
        self, tx: Transaction, study_nodes: list[Node]
    ) -> list[dict]:
        """Get a list of nested studies.

        :param tx: Neo4j session transaction object
        :param study_nodes: A list of Study Nodes
        :return: A list of nested studies
        """
        nested_studies = []
        added_studies = set()
        for s in study_nodes:
            s_id = s.get("id")
            if s_id not in added_studies:
                try:
                    nested_study = self._get_nested_study(tx, s)
                except ValidationError as e:
                    logger.warning("%s: %s", s_id, e)
                else:
                    if nested_study:
                        nested_studies.append(nested_study)
                        added_studies.add(s_id)

        return nested_studies

    def _get_nested_study(self, tx: Transaction, s: Node) -> dict:
        """Get information related to a study
        Only VariantTherapeuticResponseStudy are supported at the moment

        :param tx: Neo4j session transaction object
        :param Node s: Study Node
        :return: Nested study
        """
        if s["type"] != "VariantTherapeuticResponseStudy":
            return {}

        params = {
            "tumorType": None,
            "variant": None,
            "strength": None,
            "isReportedIn": [],
            "specifiedBy": None,
        }
        params.update(s)
        study_id = s["id"]

        # Get relationship and nodes for a study
        query = f"""
        MATCH (s:Study {{ id:'{study_id}' }})
        OPTIONAL MATCH (s)-[r]-(n)
        RETURN type(r) as r_type, n;
        """
        nodes_and_rels = tx.run(query).data()

        for item in nodes_and_rels:
            rel_type = item["r_type"]
            node = item["n"]

            if rel_type == "HAS_TUMOR_TYPE":
                params["tumorType"] = self._get_disease(node)
            elif rel_type == "HAS_VARIANT":
                params["variant"] = self._get_cat_var(tx, node)
            elif rel_type == "HAS_GENE_CONTEXT":
                params["qualifiers"] = self._get_variant_onco_study_qualifier(
                    tx, study_id, s.get("alleleOrigin")
                )
            elif rel_type == "IS_SPECIFIED_BY":
                node["isReportedIn"] = self._get_method_document(tx, node["id"])
                params["specifiedBy"] = Method(**node)
            elif rel_type == "IS_REPORTED_IN":
                params["isReportedIn"].append(self._get_document(node))
            elif rel_type == "HAS_STRENGTH":
                params["strength"] = Coding(**node)
            elif rel_type == "HAS_THERAPEUTIC":
                params["therapeutic"] = self._get_therapeutic_procedure(tx, node)
            else:
                logger.warning("relation type not supported: %s", rel_type)

        return VariantTherapeuticResponseStudy(**params).model_dump()

    @staticmethod
    def _get_disease(node: dict) -> Disease:
        """Get disease data from a node with relationship ``HAS_TUMOR_TYPE``

        :param node: Disease node data. This will be mutated.
        :return: Disease data
        """
        _update_mappings(node)
        node["extensions"] = [
            Extension(name="disease_normalizer_id", value=node["disease_normalizer_id"])
        ]
        return Disease(**node)

    def _get_cat_var(self, tx: Transaction, node: dict) -> CategoricalVariation:
        """Get categorical variation data from a node with relationship ``HAS_VARIANT``

        :param tx: Neo4j session transaction object
        :param node: Variant node data. This will be mutated.
        :return: Categorical Variation data
        """
        _update_mappings(node)

        extensions = []
        for node_key, ext_name in (
            ("moa_representative_coordinate", "MOA representative coordinate"),
            ("civic_representative_coordinate", "CIViC representative coordinate"),
            ("civic_molecular_profile_score", "CIViC Molecular Profile Score"),
            ("variant_types", "Variant types"),
        ):
            node_val = node.get(node_key)
            if node_val:
                try:
                    ext_val = json.loads(node_val)
                except TypeError:
                    ext_val = node_val
                extensions.append(Extension(name=ext_name, value=ext_val))
                if node_key.startswith(SourceName.MOA.value):
                    # Cant be civic
                    break

        node["extensions"] = extensions or None
        node["definingContext"] = self._get_variations(
            tx, node["id"], VariationRelation.HAS_DEFINING_CONTEXT
        )[0]
        node["members"] = self._get_variations(
            tx, node["id"], VariationRelation.HAS_MEMBERS
        )
        return CategoricalVariation(**node)

    @staticmethod
    def _get_variations(
        tx: Transaction, cv_id: str, relation: VariationRelation
    ) -> list[dict]:
        """Get list of variations associated to categorical variation

        :param tx: Neo4j session transaction object
        :param cv_id: ID for categorical variation
        :param relation: Relation type for categorical variation and variation
        :return: List of variations with `relation` to categorical variation. If
            VariationRelation.HAS_MEMBERS, returns at least one variation. Otherwise,
            returns exactly one variation
        """
        query = f"""
        MATCH (v:Variation) <- [:{relation.value}] - (cv:CategoricalVariation
            {{ id: '{cv_id}' }})
        MATCH (loc:Location) <- [:HAS_LOCATION] - (v)
        RETURN v, loc
        """
        results = tx.run(query)
        variations = []
        for r in results:
            r_params = r.data()
            v_params = r_params["v"]
            expressions = []
            for variation_k, variation_v in v_params.items():
                if variation_k == "state":
                    v_params[variation_k] = json.loads(variation_v)
                elif variation_k.startswith("expression_hgvs_"):
                    syntax = variation_k.split("expression_")[-1].replace("_", ".")
                    for hgvs_expr in variation_v:
                        expressions.append(
                            models.Expression(syntax=syntax, value=hgvs_expr)
                        )

            v_params["expressions"] = expressions or None
            loc_params = r_params["loc"]
            v_params["location"] = loc_params
            v_params["location"]["sequenceReference"] = json.loads(
                loc_params["sequence_reference"]
            )
            variations.append(models.Variation(**v_params).model_dump())
        return variations

    @staticmethod
    def _get_variant_onco_study_qualifier(
        tx: Transaction, study_id: str, allele_origin: str | None
    ) -> _VariantOncogenicityStudyQualifier:
        """Get variant oncogenicity study qualifier data for a study

        :param tx: Neo4j session transaction object
        :param study_id: ID of study node
        :param allele_origin: Study's allele origin
        :return Variant oncogenicity study qualifier data
        """
        query = f"""
        MATCH (s:Study {{ id: '{study_id}' }}) -[:HAS_GENE_CONTEXT] -> (g:Gene)
        RETURN g
        """
        record = tx.run(query).single()
        if not record:
            return None

        gene_params = record.data()["g"]
        _update_mappings(gene_params)

        gene_params["extensions"] = [
            Extension(
                name="gene_normalizer_id", value=gene_params["gene_normalizer_id"]
            )
        ]

        return _VariantOncogenicityStudyQualifier(
            alleleOrigin=allele_origin, geneContext=Gene(**gene_params)
        )

    @staticmethod
    def _get_method_document(tx: Transaction, method_id: str) -> Document | None:
        """Get document for a given method

        :param tx: Neo4j session transaction object
        :param method_id: ID for method
        :return: Document
        """
        query = f"""
        MATCH (m:Method {{ id: '{method_id}' }}) -[:IS_REPORTED_IN] -> (d:Document)
        RETURN d
        """
        record = tx.run(query).single()
        if not record:
            return None

        doc_params = record.data()["d"]
        return Document(**doc_params)

    @staticmethod
    def _get_document(node: dict) -> Document:
        """Get document data from a node with relationship ``IS_SPECIFIED_BY``

        :param node: Document node data. This will be mutated
        :return: Document data
        """
        _update_mappings(node)

        source_type = node.get("source_type")
        if source_type:
            node["extensions"] = [Extension(name="source_type", value=source_type)]
        return Document(**node)

    def _get_therapeutic_procedure(
        self,
        tx: Transaction,
        node: dict,
    ) -> TherapeuticProcedure | TherapeuticAgent | None:
        """Get therapeutic procedure from a node with relationship ``HAS_THERAPEUTIC``

        :param tx: Neo4j session transaction object
        :param node: Therapeutic node data. This will be mutated.
        :return: Therapeutic procedure if node type is supported. Currently, therapeutic
            action is not supported.
        """
        node_type = node["type"]
        if node_type in {"CombinationTherapy", "TherapeuticSubstituteGroup"}:
            civic_therapy_interaction_type = node.get("civic_therapy_interaction_type")
            if civic_therapy_interaction_type:
                node["extensions"] = [
                    Extension(
                        name="civic_therapy_interaction_type",
                        value=civic_therapy_interaction_type,
                    )
                ]

            if node_type == "CombinationTherapy":
                node["components"] = self._get_therapeutic_agents(
                    tx,
                    node["id"],
                    TherapeuticProcedureType.COMBINATION,
                    TherapeuticRelation.HAS_COMPONENTS,
                )
            else:
                node["substitutes"] = self._get_therapeutic_agents(
                    tx,
                    node["id"],
                    TherapeuticProcedureType.SUBSTITUTES,
                    TherapeuticRelation.HAS_SUBSTITUTES,
                )

            therapeutic = TherapeuticProcedure(**node)
        elif node_type == "TherapeuticAgent":
            therapeutic = self._get_therapeutic_agent(node)
        else:
            logger.warning("node type not supported: %s", node_type)
            therapeutic = None

        return therapeutic

    def _get_therapeutic_agents(
        self,
        tx: Transaction,
        tp_id: str,
        tp_type: TherapeuticProcedureType,
        tp_relation: TherapeuticRelation,
    ) -> list[TherapeuticAgent]:
        """Get list of therapeutic agents for therapeutic combination or substitutes
        group

        :param tp_id: ID for combination therapy or therapeutic substitute group
        :param tp_type: Therapeutic Procedure type
        :param tp_relation: Relationship type for therapeutic procedure and therapeutic
            agent
        :return: List of Therapeutic Agents for a combination therapy or therapeutic
            substitute group
        """
        query = f"""
        MATCH (tp:{tp_type.value} {{ id: '{tp_id}' }}) -[:{tp_relation.value}]
            -> (ta:TherapeuticAgent)
        RETURN ta
        """
        therapeutic_agents = []
        results = tx.run(query)
        for r in results:
            r_params = r.data()
            ta_params = r_params["ta"]
            ta = self._get_therapeutic_agent(ta_params)
            therapeutic_agents.append(ta)
        return therapeutic_agents

    @staticmethod
    def _get_therapeutic_agent(in_ta_params: dict) -> TherapeuticAgent:
        """Transform input parameters into TherapeuticAgent object

        :param in_ta_params: Therapeutic Agent node properties
        :return: TherapeuticAgent
        """
        ta_params = copy(in_ta_params)
        _update_mappings(ta_params)
        extensions = [
            Extension(
                name="therapy_normalizer_id", value=ta_params["therapy_normalizer_id"]
            )
        ]
        regulatory_approval = ta_params.get("regulatory_approval")
        if regulatory_approval:
            regulatory_approval = json.loads(regulatory_approval)
            extensions.append(
                Extension(name="regulatory_approval", value=regulatory_approval)
            )

        ta_params["extensions"] = extensions
        return TherapeuticAgent(**ta_params)<|MERGE_RESOLUTION|>--- conflicted
+++ resolved
@@ -77,23 +77,30 @@
         normalizers: ViccNormalizers | None = None,
     ) -> None:
         """Initialize neo4j driver and the VICC normalizers.
-
-<<<<<<< HEAD
-        All arguments are optional; if not given, resources acquisition will be
-        attempted with default parameters. Pass arguments for ``uri`` and ``creds``
-        to provide them manually:
-
-        >>> from metakb.query import QueryHandler
-        >>> qh = QueryHandler("bolt://localhost:7687", ("neo4j", "password"))
-
-        :param uri: address of Neo4j DB
-        :param credentials: tuple containing username and password
-=======
-        :param uri: address of Neo4j DB
-        :param credentials: tuple containing username and
-            password
->>>>>>> 5ce50c34
-        :param normalizers: normalizer collection instance
+        <<<<<<< HEAD
+
+                All arguments are optional; if not given, resources acquisition will be
+                attempted with default parameters. Pass arguments for ``uri`` and ``creds``
+                to provide them manually:
+
+                >>> from metakb.query import QueryHandler
+                >>> qh = QueryHandler("bolt://localhost:7687", ("neo4j", "password"))
+
+                :param uri: address of Neo4j DB
+                :param credentials: tuple containing username and password
+                :param normalizers: normalizer collection instance
+        ||||||| 2ecb8a5
+                :param str uri: address of Neo4j DB
+                :param Tuple[str, str] credentials: tuple containing username and
+                    password
+                :param ViccNormalizers normalizers: normalizer collection instance
+        =======
+
+                :param uri: address of Neo4j DB
+                :param credentials: tuple containing username and
+                    password
+                :param normalizers: normalizer collection instance
+        >>>>>>> staging
         """
         if normalizers is None:
             normalizers = ViccNormalizers()
