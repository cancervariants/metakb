"""Handle construction of and relay requests to VICC normalizer services."""
import logging
import os
from collections.abc import Iterable
from enum import Enum

from disease.cli import update_db as update_disease_db
from disease.database import create_db as create_disease_db
from disease.database.database import AWS_ENV_VAR_NAME as DISEASE_AWS_ENV_VAR_NAME
from disease.query import QueryHandler as DiseaseQueryHandler
from disease.schemas import NormalizationService as NormalizedDisease
from ga4gh.core._internal.models import Extension
from ga4gh.vrs._internal.models import (
    Allele,
    CopyNumberChange,
    CopyNumberCount,
)
from gene.cli import update_normalizer_db as update_gene_db
from gene.database import create_db as create_gene_db
from gene.database.database import AWS_ENV_VAR_NAME as GENE_AWS_ENV_VAR_NAME
from gene.query import QueryHandler as GeneQueryHandler
from gene.schemas import NormalizeService as NormalizedGene
from therapy.cli import update_normalizer_db as update_therapy_db
from therapy.database import create_db as create_therapy_db
from therapy.database.database import AWS_ENV_VAR_NAME as THERAPY_AWS_ENV_VAR_NAME
from therapy.query import QueryHandler as TherapyQueryHandler
from therapy.schemas import ApprovalRating
from therapy.schemas import NormalizationService as NormalizedTherapy
from variation.query import QueryHandler as VariationQueryHandler

__all__ = [
    "ViccNormalizers",
    "NormalizerName",
    "check_normalizers",
    "IllegalUpdateError",
    "update_normalizer",
    "NORMALIZER_AWS_ENV_VARS",
]

_logger = logging.getLogger(__name__)


class ViccNormalizers:
    """Manage VICC concept normalization services.

    The therapy, disease, and gene normalizer wrappers all behave roughly the same way:
    given a list of possible terms, run each of them through the normalizer, and return
    the normalized record for the one with the highest match type (tie goes to the
    earlier search term). Variations are handled differently; from the provided list of
    terms, the first one that normalizes completely is returned, so order is
    particularly important when multiple terms are given.
    """

<<<<<<< HEAD
    def __init__(self) -> None:
        """Initialize normalizers. Construct a normalizer instance for each service
        (gene, variation, disease, therapy) and retain them as instance properties.

        Note that gene concept lookups within the Variation Normalizer are resolved
        using the Gene Normalizer instance, rather than creating a second sub-instance.
        """
        self.gene_query_handler = GeneQueryHandler(create_gene_db())
=======
    def __init__(self, db_url: str | None = None) -> None:
        """Initialize the VICC normalizers query handler instances.

        :param db_url: optional definition of shared normalizer database. Currently
            only works for DynamoDB backend. If not given, each normalizer falls back
            on default behavior for connecting to a database.
        """
        self.gene_query_handler = GeneQueryHandler(create_gene_db(db_url))
>>>>>>> 5ce50c34
        self.variation_normalizer = VariationQueryHandler(
            gene_query_handler=self.gene_query_handler
        )
        self.disease_query_handler = DiseaseQueryHandler(create_disease_db(db_url))
        self.therapy_query_handler = TherapyQueryHandler(create_therapy_db(db_url))

    async def normalize_variation(
        self, queries: list[str]
    ) -> Allele | CopyNumberChange | CopyNumberCount | None:
        """Normalize variation queries.

<<<<<<< HEAD
        :param queries: Candidate query strings to attempt to normalize. Should be
            provided in order of preference, as the result of the first one to normalize
            successfully will be returned. Use in the event that a prioritized MANE
            transcript is unavailable and multiple possible candidates are known.
        :return: A normalized variation, if available.
=======
        :param queries: Possible query strings to try to normalize which are used in
            the event that a MANE transcript cannot be found
        :return: A normalized variation
>>>>>>> 5ce50c34
        """
        for query in queries:
            if not query:
                continue
            try:
                variation_norm_resp = (
                    await self.variation_normalizer.normalize_handler.normalize(query)
                )
                if variation_norm_resp and variation_norm_resp.variation:
                    return variation_norm_resp.variation
            except Exception as e:
                _logger.warning(
                    "Variation Normalizer raised an exception using query %s: %s",
                    query,
                    e,
                )
        return None

    def normalize_gene(
        self, queries: list[str]
    ) -> tuple[NormalizedGene | None, str | None]:
        """Normalize gene queries.

        Given a collection of terms, return the normalized concept with the highest
        match (see the
        `Gene Normalizer docs <https://gene-normalizer.readthedocs.io/latest/usage.html#match-types>`_ for
        more details on match types, and how queries are resolved).

        >>> from metakb.normalizers import ViccNormalizers
        >>> v = ViccNormalizers()
        >>> gene_terms = [
        ...     "gibberish",  # won't match
        ...     "NETS",  # alias
        ...     "hgnc:1097",  # HGNC identifier for BRAF
        ...     "MARCH3",  # previous symbol
        ... ]
        >>> v.normalize_gene(gene_terms)[0].normalized_id
        'hgnc:1097'

<<<<<<< HEAD
        :param queries: A list of possible gene terms to normalize. Order is irrelevant,
            except for breaking ties (choose earlier if equal).
=======
        :param queries: Gene queries to normalize
>>>>>>> 5ce50c34
        :return: The highest matched gene's normalized response and ID
        """
        gene_norm_resp = None
        normalized_gene_id = None
        highest_match = 0
        for query_str in queries:
            if not query_str:
                continue

            try:
                gene_norm_resp = self.gene_query_handler.normalize(query_str)
            except Exception as e:
                _logger.warning(
                    "Gene Normalizer raised an exception using query %s: %s",
                    query_str,
                    e,
                )
            else:
                if gene_norm_resp.match_type > highest_match:
                    highest_match = gene_norm_resp.match_type
                    normalized_gene_id = gene_norm_resp.normalized_id
                    if highest_match == 100:
                        break
        return gene_norm_resp, normalized_gene_id

    def normalize_disease(
        self, queries: list[str]
    ) -> tuple[NormalizedDisease | None, str | None]:
        """Normalize disease queries.

<<<<<<< HEAD
        Given a collection of terms, return the normalized concept with the highest
        match.

        >>> from metakb.normalizers import ViccNormalizers
        >>> v = ViccNormalizers()
        >>> disease_terms = [
        ...     "AML",  # alias
        ...     "von hippel-lindau syndrome",  # alias
        ...     "ncit:C9384",  # concept ID
        ... ]
        >>> v.normalize_disease(disease_terms)[0].normalized_id
        'ncit:C9384'

        :param queries: Disease queries to normalize. Order is irrelevant, except for
            breaking ties (choose earlier if equal).
=======
        :param queries: Disease queries to normalize
>>>>>>> 5ce50c34
        :return: The highest matched disease's normalized response and ID
        """
        highest_match = 0
        normalized_disease_id = None
        disease_norm_resp = None

        for query in queries:
            if not query:
                continue

            try:
                disease_norm_resp = self.disease_query_handler.normalize(query)
            except Exception as e:
                _logger.warning(
                    "Disease Normalizer raised an exception using query %s: %s",
                    query,
                    e,
                )
            else:
                if disease_norm_resp.match_type > highest_match:
                    highest_match = disease_norm_resp.match_type
                    normalized_disease_id = disease_norm_resp.normalized_id
                    if highest_match == 100:
                        break
        return disease_norm_resp, normalized_disease_id

    def normalize_therapy(
        self, queries: list[str]
    ) -> tuple[NormalizedTherapy | None, str | None]:
        """Normalize therapy queries

<<<<<<< HEAD
        Given a collection of terms, return the normalized concept with the highest
        match.

        >>> from metakb.normalizers import ViccNormalizers
        >>> v = ViccNormalizers()
        >>> therapy_terms = [
        ...     "VAZALORE",  # trade name
        ...     "RHUMAB HER2",  # alias
        ...     "rxcui:5032",  # concept ID
        ... ]
        >>> v.normalize_therapy(therapy_terms)[0].normalized_id
        'rxcui:5032'

        :param queries: Therapy queries to normalize. Order is irrelevant, except for
            breaking ties (choose earlier term if equal).
=======
        :param queries: Therapy queries to normalize
>>>>>>> 5ce50c34
        :return: The highest matched therapy's normalized response and ID
        """
        highest_match = 0
        normalized_therapy_id = None
        therapy_norm_resp = None

        for query in queries:
            if not query:
                continue

            try:
                therapy_norm_resp = self.therapy_query_handler.normalize(query)
            except Exception as e:
                _logger.warning(
                    "Therapy Normalizer raised an exception using query %s: %s",
                    query,
                    e,
                )
            else:
                if therapy_norm_resp.match_type > highest_match:
                    highest_match = therapy_norm_resp.match_type
                    normalized_therapy_id = therapy_norm_resp.normalized_id
                    if highest_match == 100:
                        break
        return therapy_norm_resp, normalized_therapy_id

    @staticmethod
    def get_regulatory_approval_extension(
        therapy_norm_resp: NormalizedTherapy,
    ) -> Extension | None:
        """Given therapy normalization service response, extract out the regulatory
        approval extension

        :param therapy_norm_resp: Response from normalizing therapy
        :return: Extension containing transformed regulatory approval and indication
            data if it `regulatory_approval` extensions exists in therapy normalizer
        """
        regulatory_approval_extension = None
        tn_resp_exts = (
            therapy_norm_resp.model_dump()
            .get("therapeutic_agent", {})
            .get("extensions")
            or []
        )
        tn_ext = [v for v in tn_resp_exts if v["name"] == "regulatory_approval"]

        if tn_ext:
            ext_value = tn_ext[0]["value"]
            approval_ratings = ext_value.get("approval_ratings", [])
            matched_ext_value = None

            if any(
                ar in {ApprovalRating.FDA_PRESCRIPTION, ApprovalRating.FDA_OTC}
                for ar in approval_ratings
            ):
                if (
                    ApprovalRating.FDA_DISCONTINUED not in approval_ratings
                    or ApprovalRating.CHEMBL_4 in approval_ratings
                ):
                    matched_ext_value = "FDA"
            elif ApprovalRating.CHEMBL_4 in approval_ratings:
                matched_ext_value = "chembl_phase_4"

            if matched_ext_value:
                has_indications = ext_value.get("has_indication", [])
                matched_indications = []

                for indication in has_indications:
                    indication_exts = indication.get("extensions", [])
                    for indication_ext in indication_exts:
                        if indication_ext["value"] == matched_ext_value:
                            matched_ind = {
                                "id": indication["id"],
                                "type": indication["type"],
                                "label": indication["label"],
                            }

                            if indication.get("mappings"):
                                matched_ind["mappings"] = indication["mappings"]

                            matched_indications.append(matched_ind)

                regulatory_approval_extension = Extension(
                    name="regulatory_approval",
                    value={
                        "approval_rating": "FDA"
                        if matched_ext_value == "FDA"
                        else "ChEMBL",
                        "has_indications": matched_indications,
                    },
                )

        return regulatory_approval_extension


class NormalizerName(str, Enum):
    """Constrain normalizer CLI options."""

    GENE = "gene"
    DISEASE = "disease"
    THERAPY = "therapy"

    def __repr__(self) -> str:
        """Print as simple string rather than enum wrapper, e.g. 'gene' instead of
        <NormalizerName.GENE: 'gene'>.

        Makes Click error messages prettier.

        :return: formatted enum value
        """
        return f"'{self.value}'"


def check_normalizers(
    db_url: str | None, normalizers: Iterable[NormalizerName] | None = None
) -> bool:
    """Perform basic health checks on the gene, disease, and therapy normalizers.

    Uses the internal health check methods provided by each.

    :param db_url: optional designation of DB URL to use for each. Currently only
        works for DynamoDB. If not given, normalizers will fall back on their own
        env var/default configurations.
    :param normalizers: names of specific normalizers to check (check all if empty/None)
    :return: True if all normalizers pass all checks, False if any failures are
        encountered.
    """
    success = True
    normalizer_map = {
        NormalizerName.DISEASE: create_disease_db,
        NormalizerName.THERAPY: create_therapy_db,
        NormalizerName.GENE: create_gene_db,
    }
    if normalizers:
        normalizer_map = {k: v for k, v in normalizer_map.items() if k in normalizers}
    for name, create_db in normalizer_map.items():
        db = create_db(db_url)
        try:
            schema_initialized = db.check_schema_initialized()
            if not schema_initialized:
                _logger.warning(
                    "Schema for %s normalizer appears incomplete or nonexistent.",
                    name.value,
                )
                success = False
                continue
            tables_populated = db.check_tables_populated()
            if not tables_populated:
                _logger.warning(
                    "Tables for %s normalizer appear to be unpopulated.", name.value
                )
                success = False
        except Exception as e:
            _logger.error(
                "Encountered exception while checking %s normalizer: %s", name.value, e
            )
            success = False
    return success


class IllegalUpdateError(Exception):
    """Raise if illegal update operation is attempted."""


# map normalizer to env var used to designate production DB setting
NORMALIZER_AWS_ENV_VARS = {
    NormalizerName.DISEASE: DISEASE_AWS_ENV_VAR_NAME,
    NormalizerName.THERAPY: THERAPY_AWS_ENV_VAR_NAME,
    NormalizerName.GENE: GENE_AWS_ENV_VAR_NAME,
}

# map normalizer to update function
_NORMALIZER_METHOD_DISPATCH = {
    NormalizerName.GENE: update_gene_db,
    NormalizerName.THERAPY: update_therapy_db,
    NormalizerName.DISEASE: update_disease_db,
}


def update_normalizer(normalizer: NormalizerName, db_url: str | None) -> None:
    """Refresh data for a normalizer.

    :param normalizer: name of service to refresh
    :param db_url: normalizer DB URL. If not given, will fall back on normalizer
        defaults.
    :raise IllegalUpdateError: if attempting to update cloud DB instances
    """
    if NORMALIZER_AWS_ENV_VARS[normalizer] in os.environ:
        raise IllegalUpdateError
    updater_args = ["--update_all", "--update_merged"]
    if db_url:
        updater_args += ["--db_url", db_url]
    _NORMALIZER_METHOD_DISPATCH[normalizer](updater_args)<|MERGE_RESOLUTION|>--- conflicted
+++ resolved
@@ -51,25 +51,17 @@
     particularly important when multiple terms are given.
     """
 
-<<<<<<< HEAD
-    def __init__(self) -> None:
+    def __init__(self, db_url: str | None = None) -> None:
         """Initialize normalizers. Construct a normalizer instance for each service
         (gene, variation, disease, therapy) and retain them as instance properties.
 
         Note that gene concept lookups within the Variation Normalizer are resolved
         using the Gene Normalizer instance, rather than creating a second sub-instance.
-        """
-        self.gene_query_handler = GeneQueryHandler(create_gene_db())
-=======
-    def __init__(self, db_url: str | None = None) -> None:
-        """Initialize the VICC normalizers query handler instances.
-
         :param db_url: optional definition of shared normalizer database. Currently
             only works for DynamoDB backend. If not given, each normalizer falls back
             on default behavior for connecting to a database.
         """
         self.gene_query_handler = GeneQueryHandler(create_gene_db(db_url))
->>>>>>> 5ce50c34
         self.variation_normalizer = VariationQueryHandler(
             gene_query_handler=self.gene_query_handler
         )
@@ -81,17 +73,11 @@
     ) -> Allele | CopyNumberChange | CopyNumberCount | None:
         """Normalize variation queries.
 
-<<<<<<< HEAD
         :param queries: Candidate query strings to attempt to normalize. Should be
             provided in order of preference, as the result of the first one to normalize
             successfully will be returned. Use in the event that a prioritized MANE
             transcript is unavailable and multiple possible candidates are known.
         :return: A normalized variation, if available.
-=======
-        :param queries: Possible query strings to try to normalize which are used in
-            the event that a MANE transcript cannot be found
-        :return: A normalized variation
->>>>>>> 5ce50c34
         """
         for query in queries:
             if not query:
@@ -131,12 +117,8 @@
         >>> v.normalize_gene(gene_terms)[0].normalized_id
         'hgnc:1097'
 
-<<<<<<< HEAD
         :param queries: A list of possible gene terms to normalize. Order is irrelevant,
             except for breaking ties (choose earlier if equal).
-=======
-        :param queries: Gene queries to normalize
->>>>>>> 5ce50c34
         :return: The highest matched gene's normalized response and ID
         """
         gene_norm_resp = None
@@ -167,7 +149,6 @@
     ) -> tuple[NormalizedDisease | None, str | None]:
         """Normalize disease queries.
 
-<<<<<<< HEAD
         Given a collection of terms, return the normalized concept with the highest
         match.
 
@@ -183,9 +164,6 @@
 
         :param queries: Disease queries to normalize. Order is irrelevant, except for
             breaking ties (choose earlier if equal).
-=======
-        :param queries: Disease queries to normalize
->>>>>>> 5ce50c34
         :return: The highest matched disease's normalized response and ID
         """
         highest_match = 0
@@ -217,7 +195,6 @@
     ) -> tuple[NormalizedTherapy | None, str | None]:
         """Normalize therapy queries
 
-<<<<<<< HEAD
         Given a collection of terms, return the normalized concept with the highest
         match.
 
@@ -233,9 +210,6 @@
 
         :param queries: Therapy queries to normalize. Order is irrelevant, except for
             breaking ties (choose earlier term if equal).
-=======
-        :param queries: Therapy queries to normalize
->>>>>>> 5ce50c34
         :return: The highest matched therapy's normalized response and ID
         """
         highest_match = 0
