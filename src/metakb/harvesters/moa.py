"""A module for the Molecular Oncology Almanac harvester"""
import logging
from pathlib import Path

import requests
import requests_cache

from metakb.harvesters.base import Harvester, _HarvestedData

logger = logging.getLogger(__name__)


class MoaHarvestedData(_HarvestedData):
    """Define output for harvested data from MOA"""

    genes: list[str]
    assertions: list[dict]
    sources: list[dict]


class MoaHarvester(Harvester):
    """A class for the Molecular Oncology Almanac harvester."""

<<<<<<< HEAD
    def harvest(self, harvested_filepath: Path | None = None) -> bool:
        """Retrieve and store sources, variants, and assertions
        records from MOAlmanac in composite and individual JSON files.

        :param harvested_filepath: Path to the JSON file where the harvested data will
            be stored. If not provided, will use the default path of
            ``<APP_ROOT>/data/moa/harvester/moa_harvester_YYYYMMDD.json``
        :return: True if successfully retrieved, False otherwise
=======
    def harvest(self) -> MoaHarvestedData:
        """Get MOAlmanac assertion, source, variant, and gene data

        :return: MOA assertions, sources, variants, and genes
>>>>>>> 2ecb8a5c
        """
        assertion_resp = self._get_all_assertions()
        sources = self._harvest_sources(assertion_resp)
        variants, variants_list = self.harvest_variants()
        assertions = self.harvest_assertions(assertion_resp, variants_list)
        genes = self._harvest_genes()
        return MoaHarvestedData(
            assertions=assertions, sources=sources, variants=variants, genes=genes
        )

    @staticmethod
    def _harvest_genes() -> list[dict]:
        """Harvest all genes from MOAlmanac

        :return: List of MOA gene records
        """
        genes = []
        with requests_cache.disabled():
            r = requests.get("https://moalmanac.org/api/genes", timeout=60)
            if r.status_code == 200:
                genes = r.json()
        return genes

    def _harvest_sources(self, assertion_resp: list[dict]) -> list[dict]:
        """Harvest all MOA sources

        :param List[Dict] assertion_resp: A list of MOA assertion records
        :return: A list of sources
        """
        sources = []

        for assertion in assertion_resp:
            source = assertion["sources"][0]
            s = self._source_item(source)
            if s not in sources:
                sources.append(s)

        return sources

    def harvest_variants(self) -> tuple[list[dict], list[dict]]:
        """Harvest all MOA variants

        :return: A list of variants
        """
        variants_list = self._get_all_variants()
        variants = []

        for variant in variants_list:
            v = self._harvest_variant(variant)
            variants.append(v)

        return variants, variants_list

    def harvest_assertions(
        self, assertion_resp: list[dict], variants_list: list[dict]
    ) -> list[dict]:
        """Harvest all MOA assertions

        :param assertion_resp: A list of MOA assertion records
        :param variants_list: A list of MOA variant records
        :return: A list of assertions
        """
        assertions = []
        for assertion in assertion_resp:
            a = self._harvest_assertion(assertion, variants_list)
            assertions.append(a)

        return assertions

    def _get_all_assertions(self) -> list[dict]:
        """Return all assertion records.

        :return: All moa assertion records
        """
        with requests_cache.disabled():
            r = requests.get("https://moalmanac.org/api/assertions", timeout=60)
            return r.json()

    def _get_all_variants(self) -> list[dict]:
        """Return all variant records

        :return: All moa variant records
        """
        with requests_cache.disabled():
            r = requests.get("https://moalmanac.org/api/features", timeout=60)
            return r.json()

    def _source_item(self, source: dict) -> dict:
        """Harvest an individual MOA source of evidence

        :param source: source record of each assertion record
        :return: a dictionary containing MOA source of evidence data
        """
        return {
            "id": source["source_id"],
            "type": source["source_type"],
            "doi": source["doi"],
            "nct": source["nct"],
            "pmid": source["pmid"],
            "url": source["url"],
            "citation": source["citation"],
        }

    def _harvest_variant(self, variant: dict) -> dict:
        """Harvest an individual MOA variant record.

        :param variant: A MOA variant record
        :return: A dictionary containing MOA variant data
        """
        variant_record = {"id": variant["feature_id"]}

        variant_record.update(dict(variant["attributes"][0].items()))
        variant_record.update(self._get_feature(variant_record))

        return variant_record

    def _harvest_assertion(self, assertion: dict, variants_list: list[dict]) -> dict:
        """Harvest an individual MOA assertion record

        :param assertion: a MOA assertion record
        :param variants_list: a list of MOA variant records
        :return: A dictionary containing MOA assertion data
        """
        assertion_record = {
            "id": assertion["assertion_id"],
            "context": assertion["context"],
            "description": assertion["description"],
            "disease": {
                "name": assertion["disease"],
                "oncotree_code": assertion["oncotree_code"],
                "oncotree_term": assertion["oncotree_term"],
            },
            "therapy_name": assertion["therapy_name"],
            "therapy_type": assertion["therapy_type"],
            "clinical_significance": self._get_therapy(
                assertion["therapy_resistance"], assertion["therapy_sensitivity"]
            ),
            "predictive_implication": assertion["predictive_implication"],
            "favorable_prognosis": assertion["favorable_prognosis"],
            "created_on": assertion["created_on"],
            "last_updated": assertion["last_updated"],
            "submitted_by": assertion["submitted_by"],
            "validated": assertion["validated"],
            "source_ids": assertion["sources"][0]["source_id"],
        }

        for v in variants_list:
            if v["attributes"][0] == assertion["features"][0]["attributes"][0]:
                assertion_record.update({"variant": self._harvest_variant(v)})

        return assertion_record

    def _get_therapy(self, resistance: bool, sensitivity: bool) -> str | None:
        """Get therapy response data.

        :param resistance: `True` if Therapy Resistance. `False` if not Therapy Resistance
        :param sensitivity: `True` if Therapy Sensitivity. `False` if not Therapy Sensitivity
        :return: whether the therapy response is resistance or sensitivity
        """
        if resistance:
            return "resistance"
        if sensitivity:
            return "sensitivity"
        return None

    def _get_feature(self, v: dict) -> dict:
        """Get feature name from the harvested variants

        :param v: harvested MOA variant
        :return: feature name same format as displayed in moalmanac.org
        """
        feature_type = v["feature_type"]
        if feature_type == "rearrangement":
            feature = "{}{}{}".format(
                v["gene1"],
                f"--{v['gene2']}" if v["gene2"] else "",
                f" {v['rearrangement_type']}" if v["rearrangement_type"] else "",
            )
        elif feature_type == "somatic_variant":
            feature = "{}{}{}".format(
                v["gene"],
                f" {v['protein_change']}" if v["protein_change"] else "",
                f" ({v['variant_annotation']})" if v["variant_annotation"] else "",
            )
        elif feature_type == "germline_variant":
            feature = "{}{}".format(
                v["gene"], " (Pathogenic)" if v["pathogenic"] == "1.0" else ""
            )
        elif feature_type == "copy_number":
            feature = "{} {}".format(v["gene"], v["direction"])
        elif feature_type == "microsatellite_stability":
            feature = "{}".format(v.get("status"))
        elif feature_type == "mutational_signature":
            csn = v.get("cosmic_signature_number", "")
            feature = f"COSMIC Signature {csn}"
        elif feature_type == "mutational_burden":
            clss = v["classification"]
            min_mut = v["minimum_mutations"]
            mut_per_mb = v["mutations_per_mb"]
            feature = "{}{}".format(
                clss,
                f" (>= {min_mut} mutations)"
                if min_mut
                else (f" (>= {mut_per_mb} mutations/Mb)" if mut_per_mb else ""),
            )
        elif feature_type == "neoantigen_burden":
            feature = "{}".format(v["classification"])
        elif feature_type == "knockdown" or feature_type == "silencing":
            feature = "{}{}".format(
                v["gene"], f" ({v['technique']})" if v["technique"] else ""
            )
        else:
            feature = "{}".format(v["event"])

        return {"feature": feature.strip()}<|MERGE_RESOLUTION|>--- conflicted
+++ resolved
@@ -1,6 +1,5 @@
 """A module for the Molecular Oncology Almanac harvester"""
 import logging
-from pathlib import Path
 
 import requests
 import requests_cache
@@ -21,21 +20,10 @@
 class MoaHarvester(Harvester):
     """A class for the Molecular Oncology Almanac harvester."""
 
-<<<<<<< HEAD
-    def harvest(self, harvested_filepath: Path | None = None) -> bool:
-        """Retrieve and store sources, variants, and assertions
-        records from MOAlmanac in composite and individual JSON files.
-
-        :param harvested_filepath: Path to the JSON file where the harvested data will
-            be stored. If not provided, will use the default path of
-            ``<APP_ROOT>/data/moa/harvester/moa_harvester_YYYYMMDD.json``
-        :return: True if successfully retrieved, False otherwise
-=======
     def harvest(self) -> MoaHarvestedData:
         """Get MOAlmanac assertion, source, variant, and gene data
 
         :return: MOA assertions, sources, variants, and genes
->>>>>>> 2ecb8a5c
         """
         assertion_resp = self._get_all_assertions()
         sources = self._harvest_sources(assertion_resp)
@@ -47,10 +35,10 @@
         )
 
     @staticmethod
-    def _harvest_genes() -> list[dict]:
+    def _harvest_genes() -> list[str]:
         """Harvest all genes from MOAlmanac
 
-        :return: List of MOA gene records
+        :return: List of MOA gene names
         """
         genes = []
         with requests_cache.disabled():
