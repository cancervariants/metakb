"""A module for the Molecular Oncology Almanac harvester"""
import logging
<<<<<<< HEAD
from typing import Dict, List, Optional
from typing import Dict, List, Optional, Tuple
=======
>>>>>>> 342e1b47

import requests
import requests_cache

from metakb.harvesters.base import Harvester

logger = logging.getLogger(__name__)


class MoaHarvester(Harvester):
    """A class for the Molecular Oncology Almanac harvester."""

    def harvest(self, filename: str | None = None) -> bool:
        """Retrieve and store sources, variants, and assertions
        records from MOAlmanac in composite and individual JSON files.

        :param filename: File name for composite json
        :return: True if successfully retrieved, False otherwise
        """
        try:
            assertion_resp = self._get_all_assertions()
            sources = self._harvest_sources(assertion_resp)
            variants, variants_list = self.harvest_variants()
            assertions = self.harvest_assertions(assertion_resp, variants_list)
            genes = self._harvest_genes()
            json_created = self.create_json(
                {
                    "assertions": assertions,
                    "sources": sources,
                    "variants": variants,
                    "genes": genes,
                },
                filename,
            )
            if not json_created:
                logger.error("MOAlmanac Harvester was not successful.")
                return False
        except Exception as e:
            logger.error("MOAlmanac Harvester was not successful: %s", e)
            return False
        else:
            logger.info("MOAlmanac Harvester was successful.")
            return True

    @staticmethod
    def _harvest_genes() -> list[dict]:
        """Harvest all genes from MOAlmanac

        :return: List of MOA gene records
        """
        genes = []
        with requests_cache.disabled():
            r = requests.get("https://moalmanac.org/api/genes", timeout=60)
            if r.status_code == 200:
                genes = r.json()
        return genes

    def _harvest_sources(self, assertion_resp: list[dict]) -> list[dict]:
        """Harvest all MOA sources

        :param List[Dict] assertion_resp: A list of MOA assertion records
        :return: A list of sources
        """
        sources = []

        for assertion in assertion_resp:
            source = assertion["sources"][0]
            s = self._source_item(source)
            if s not in sources:
                sources.append(s)

        return sources

<<<<<<< HEAD
    def harvest_variants(self) -> tuple[list[dict], list[dict]]:
=======
    def harvest_variants(self) -> list[dict]:
>>>>>>> 342e1b47
        """Harvest all MOA variants

        :return: A list of variants
        """
        variants_list = self._get_all_variants()
        variants = []

        for variant in variants_list:
            v = self._harvest_variant(variant)
            variants.append(v)

        return variants, variants_list

    def harvest_assertions(
        self, assertion_resp: list[dict], variants_list: list[dict]
    ) -> list[dict]:
        """Harvest all MOA assertions

        :param assertion_resp: A list of MOA assertion records
        :param variants_list: A list of MOA variant records
        :return: A list of assertions
        """
        assertions = []
        for assertion in assertion_resp:
            a = self._harvest_assertion(assertion, variants_list)
            assertions.append(a)

        return assertions

    def _get_all_assertions(self) -> list[dict]:
        """Return all assertion records.

        :return: All moa assertion records
        """
        with requests_cache.disabled():
            r = requests.get("https://moalmanac.org/api/assertions", timeout=60)
            return r.json()

    def _get_all_variants(self) -> list[dict]:
        """Return all variant records

        :return: All moa variant records
        """
        with requests_cache.disabled():
            r = requests.get("https://moalmanac.org/api/features", timeout=60)
            return r.json()

    def _source_item(self, source: dict) -> dict:
        """Harvest an individual MOA source of evidence

        :param source: source record of each assertion record
        :return: a dictionary containing MOA source of evidence data
        """
        return {
            "id": source["source_id"],
            "type": source["source_type"],
            "doi": source["doi"],
            "nct": source["nct"],
            "pmid": source["pmid"],
            "url": source["url"],
            "citation": source["citation"],
        }

    def _harvest_variant(self, variant: dict) -> dict:
        """Harvest an individual MOA variant record.

        :param variant: A MOA variant record
        :return: A dictionary containing MOA variant data
        """
        variant_record = {"id": variant["feature_id"]}

        variant_record.update(dict(variant["attributes"][0].items()))
        variant_record.update(self._get_feature(variant_record))

        return variant_record

    def _harvest_assertion(self, assertion: dict, variants_list: list[dict]) -> dict:
        """Harvest an individual MOA assertion record

        :param assertion: a MOA assertion record
        :param variants_list: a list of MOA variant records
        :return: A dictionary containing MOA assertion data
        """
        assertion_record = {
            "id": assertion["assertion_id"],
            "context": assertion["context"],
            "description": assertion["description"],
            "disease": {
                "name": assertion["disease"],
                "oncotree_code": assertion["oncotree_code"],
                "oncotree_term": assertion["oncotree_term"],
            },
            "therapy_name": assertion["therapy_name"],
            "therapy_type": assertion["therapy_type"],
            "clinical_significance": self._get_therapy(
                assertion["therapy_resistance"], assertion["therapy_sensitivity"]
            ),
            "predictive_implication": assertion["predictive_implication"],
            "favorable_prognosis": assertion["favorable_prognosis"],
            "created_on": assertion["created_on"],
            "last_updated": assertion["last_updated"],
            "submitted_by": assertion["submitted_by"],
            "validated": assertion["validated"],
            "source_ids": assertion["sources"][0]["source_id"],
        }

        for v in variants_list:
            if v["attributes"][0] == assertion["features"][0]["attributes"][0]:
                assertion_record.update({"variant": self._harvest_variant(v)})

        return assertion_record

    def _get_therapy(self, resistance: bool, sensitivity: bool) -> str | None:
        """Get therapy response data.

        :param resistance: `True` if Therapy Resistance. `False` if not Therapy Resistance
        :param sensitivity: `True` if Therapy Sensitivity. `False` if not Therapy Sensitivity
        :return: whether the therapy response is resistance or sensitivity
        """
        if resistance:
            return "resistance"
        if sensitivity:
            return "sensitivity"
        return None

    def _get_feature(self, v: dict) -> dict:
        """Get feature name from the harvested variants

        :param v: harvested MOA variant
        :return: feature name same format as displayed in moalmanac.org
        """
        feature_type = v["feature_type"]
        if feature_type == "rearrangement":
            feature = "{}{}{}".format(
                v["gene1"],
                f"--{v['gene2']}" if v["gene2"] else "",
                f" {v['rearrangement_type']}" if v["rearrangement_type"] else "",
            )
        elif feature_type == "somatic_variant":
            feature = "{}{}{}".format(
                v["gene"],
                f" {v['protein_change']}" if v["protein_change"] else "",
                f" ({v['variant_annotation']})" if v["variant_annotation"] else "",
            )
        elif feature_type == "germline_variant":
            feature = "{}{}".format(
                v["gene"], " (Pathogenic)" if v["pathogenic"] == "1.0" else ""
            )
        elif feature_type == "copy_number":
            feature = "{} {}".format(v["gene"], v["direction"])
        elif feature_type == "microsatellite_stability":
            feature = "{}".format(v.get("status"))
        elif feature_type == "mutational_signature":
            csn = v.get("cosmic_signature_number", "")
            feature = f"COSMIC Signature {csn}"
        elif feature_type == "mutational_burden":
            clss = v["classification"]
            min_mut = v["minimum_mutations"]
            mut_per_mb = v["mutations_per_mb"]
            feature = "{}{}".format(
                clss,
                f" (>= {min_mut} mutations)"
                if min_mut
                else (f" (>= {mut_per_mb} mutations/Mb)" if mut_per_mb else ""),
            )
        elif feature_type == "neoantigen_burden":
            feature = "{}".format(v["classification"])
        elif feature_type == "knockdown" or feature_type == "silencing":
            feature = "{}{}".format(
                v["gene"], f" ({v['technique']})" if v["technique"] else ""
            )
        else:
            feature = "{}".format(v["event"])

        return {"feature": feature.strip()}<|MERGE_RESOLUTION|>--- conflicted
+++ resolved
@@ -1,10 +1,5 @@
 """A module for the Molecular Oncology Almanac harvester"""
 import logging
-<<<<<<< HEAD
-from typing import Dict, List, Optional
-from typing import Dict, List, Optional, Tuple
-=======
->>>>>>> 342e1b47
 
 import requests
 import requests_cache
@@ -78,11 +73,7 @@
 
         return sources
 
-<<<<<<< HEAD
     def harvest_variants(self) -> tuple[list[dict], list[dict]]:
-=======
-    def harvest_variants(self) -> list[dict]:
->>>>>>> 342e1b47
         """Harvest all MOA variants
 
         :return: A list of variants
