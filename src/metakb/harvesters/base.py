--- conflicted
+++ resolved
@@ -26,13 +26,9 @@
         """Create composite and individual JSON for harvested data.
 
         :param items: item types keyed to Lists of values
-<<<<<<< HEAD
-        :param filename: custom filename for composite document
-=======
         :param harvested_filepath: Path to the JSON file where the harvested data will
             be stored. If not provided, will use the default path of
             ``<APP_ROOT>/data/<src_name>/harvester/<src_name>_harvester_YYYYMMDD.json``
->>>>>>> db879800
         :return: `True` if JSON creation was successful. `False` otherwise.
         """
         src_name = self.__class__.__name__.lower().split("harvest")[0]
@@ -43,7 +39,9 @@
             today = datetime.datetime.strftime(
                 datetime.datetime.now(tz=datetime.timezone.utc), DATE_FMT
             )
-            harvested_filepath = harvester_dir / f"{src_name}_harvester_{today}.json"
+            harvested_filepath = (
+                harvester_dir / f"{src_name}_harvester_{today}.json"
+            )  # TODO type issue
 
         composite_dict = {}
         try:
