--- conflicted
+++ resolved
@@ -20,8 +20,12 @@
 from ga4gh.cat_vrs.models import CategoricalVariant
 from ga4gh.core import sha512t24u
 from ga4gh.core.models import (
+    Coding,
+    ConceptMapping,
     Extension,
     MappableConcept,
+    Relation,
+    code,
 )
 from ga4gh.va_spec.aac_2017 import (
     VariantDiagnosticStudyStatement,
@@ -352,7 +356,6 @@
 
         mappings = {}
         for item in self._vicc_concept_vocabs:
-<<<<<<< HEAD
             primary_code = item.id.split(":")[-1]
             for exact_mapping in item.exact_mappings:
                 concept_mappings = [
@@ -360,6 +363,7 @@
                         coding=Coding(
                             id=item.id,
                             system="https://go.osu.edu/evidence-codes",
+                            label=item.term,
                             code=code(primary_code),
                         ),
                         relation=Relation.EXACT_MATCH,
@@ -377,14 +381,6 @@
                     mappings=concept_mappings,
                 )
 
-=======
-            for exact_mapping in item.exact_mappings:
-                mappings[exact_mapping] = MappableConcept(
-                    label=item.term,
-                    primaryCode=item.id.split(":")[-1],
-                )
-
->>>>>>> 00d369fd
         return mappings
 
     @staticmethod
