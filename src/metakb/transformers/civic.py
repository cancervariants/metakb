--- conflicted
+++ resolved
@@ -831,19 +831,6 @@
             gene_id = f"civic.gid:{gene['id']}"
             ncbigene = f"ncbigene:{gene['entrez_id']}"
             queries = [ncbigene, gene["name"]] + gene["aliases"]
-<<<<<<< HEAD
-            mappings = [
-                ConceptMapping(
-                    coding=Coding(
-                        id=ncbigene,
-                        code=str(gene["entrez_id"]),
-                        system="https://www.ncbi.nlm.nih.gov/gene/",
-                    ),
-                    relation=Relation.EXACT_MATCH,
-                ),
-            ]
-=======
->>>>>>> 0d3113a2
             extensions = []
 
             gene_norm_resp, normalized_gene_id = self.vicc_normalizers.normalize_gene(
@@ -857,15 +844,6 @@
                     queries,
                 )
                 extensions.append(self._get_vicc_normalizer_failure_ext())
-<<<<<<< HEAD
-            else:
-                mappings.extend(
-                    self._get_vicc_normalizer_mappings(
-                        normalized_gene_id, gene_norm_resp
-                    )
-                )
-
-=======
                 mappings = [_get_ncbi_mapping(ncbigene, gene)]
             else:
                 mappings = self._get_vicc_normalizer_mappings(
@@ -891,7 +869,6 @@
                 if not civic_ncbi_annotation_match:
                     mappings.append(_get_ncbi_mapping(ncbigene, gene))
 
->>>>>>> 0d3113a2
             if gene["aliases"]:
                 extensions.append(Extension(name="aliases", value=gene["aliases"]))
 
