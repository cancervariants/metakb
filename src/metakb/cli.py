--- conflicted
+++ resolved
@@ -8,10 +8,6 @@
 from os import environ
 from pathlib import Path
 from timeit import default_timer as timer
-<<<<<<< HEAD
-from typing import Callable
-=======
->>>>>>> 342e1b47
 from zipfile import ZipFile
 
 import asyncclick as click
