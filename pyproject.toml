[project]
name = "metakb"
authors = [
    {name = "Alex H Wagner"},
    {name = "Kori Kuzma"},
    {name = "James Stevenson"},
    {name = "Brian Walsh"},
    {name = "Jeff Liu"}
]
readme = "README.md"
classifiers = [
    "Development Status :: 3 - Alpha",
    "Intended Audience :: Science/Research",
    "Intended Audience :: Developers",
    "Topic :: Scientific/Engineering :: Bio-Informatics",
    "License :: OSI Approved :: MIT License",
    "Programming Language :: Python :: 3",
    "Programming Language :: Python :: 3.10",
    "Programming Language :: Python :: 3.11",
    "Programming Language :: Python :: 3.12",
]
requires-python = ">=3.10"
description = "A search interface for cancer variant interpretations assembled by aggregating and harmonizing across multiple cancer variant interpretation knowledgebases."
license = {file = "LICENSE"}
dependencies = [
    "ga4gh.vrs==2.0.0a6",
    "gene-normalizer[etl]~=0.3.0-dev1",
    "variation-normalizer~=0.8.2",
    "disease-normalizer[etl]~=0.4.0.dev3",
    "thera-py[etl]~=0.5.0.dev3",
    "civicpy~=3.1",
    "requests",
    "pydantic==2.*",
    "requests-cache",
    "neo4j==5.*",
    "uvicorn",
    "fastapi",
    "boto3",
    "botocore",
    "asyncclick",
]
dynamic = ["version"]

[project.optional-dependencies]
tests = ["pytest", "pytest-cov", "mock", "pytest-asyncio"]
<<<<<<< HEAD
dev = ["pre-commit", "ruff==0.5.0"]
=======
dev = ["pre-commit>=3.7.1", "ruff==0.2.0"]
>>>>>>> bee974c1
notebooks = ["ipykernel", "jupyterlab"]
docs = [
    "sphinx==6.1.3",
    "sphinx-autodoc-typehints==1.22.0",
    "sphinx-autobuild==2021.3.14",
    "sphinx-copybutton==0.5.2",
    "sphinxext-opengraph==0.8.2",
    "furo==2023.3.27",
    "sphinx-github-changelog==1.2.1",
    "sphinx-click==5.0.1",
    "sphinxcontrib-images==0.9.4",
]

[project.urls]
Homepage = "https://github.com/cancervariants/metakb"
Documentation = "https://github.com/cancervariants/metakb"
Changelog = "https://github.com/cancervariants/metakb/releases"
Source = "https://github.com/cancervariants/metakb"
"Bug Tracker" = "https://github.com/cancervariants/metakb/issues"

[project.scripts]
metakb = "metakb.cli:cli"

[build-system]
requires = ["setuptools>=64", "setuptools_scm>=8"]
build-backend = "setuptools.build_meta"

[tool.setuptools_scm]

[tool.setuptools.packages.find]
where = ["src"]

[tool.pytest.ini_options]
addopts = "--cov=src --cov-report term-missing --ignore=codebuild/"
testpaths = ["tests"]

[tool.coverage.run]
branch = true

[tool.ruff]
src = ["src"]
exclude = ["docs/*", "codebuild/*"]

[tool.ruff.lint]
select = [
    "F",  # https://docs.astral.sh/ruff/rules/#pyflakes-f
    "E", "W",  # https://docs.astral.sh/ruff/rules/#pycodestyle-e-w
    "I",  # https://docs.astral.sh/ruff/rules/#isort-i
    "N",  # https://docs.astral.sh/ruff/rules/#pep8-naming-n
    "D",  # https://docs.astral.sh/ruff/rules/#pydocstyle-d
    "UP",  # https://docs.astral.sh/ruff/rules/#pyupgrade-up
    "ANN",  # https://docs.astral.sh/ruff/rules/#flake8-annotations-ann
    "ASYNC",  # https://docs.astral.sh/ruff/rules/#flake8-async-async
    "S",  # https://docs.astral.sh/ruff/rules/#flake8-bandit-s
    "B",  # https://docs.astral.sh/ruff/rules/#flake8-bugbear-b
    "A",  # https://docs.astral.sh/ruff/rules/#flake8-builtins-a
    "C4",  # https://docs.astral.sh/ruff/rules/#flake8-comprehensions-c4
    "DTZ",  # https://docs.astral.sh/ruff/rules/#flake8-datetimez-dtz
    "T10",  # https://docs.astral.sh/ruff/rules/#flake8-datetimez-dtz
    "EM",  # https://docs.astral.sh/ruff/rules/#flake8-errmsg-em
    "LOG",  # https://docs.astral.sh/ruff/rules/#flake8-logging-log
    "G",  # https://docs.astral.sh/ruff/rules/#flake8-logging-format-g
    "INP",  # https://docs.astral.sh/ruff/rules/#flake8-no-pep420-inp
    "PIE",  # https://docs.astral.sh/ruff/rules/#flake8-pie-pie
    "T20",  # https://docs.astral.sh/ruff/rules/#flake8-print-t20
    "PT",  # https://docs.astral.sh/ruff/rules/#flake8-pytest-style-pt
    "Q",  # https://docs.astral.sh/ruff/rules/#flake8-quotes-q
    "RSE",  # https://docs.astral.sh/ruff/rules/#flake8-raise-rse
    "RET",  # https://docs.astral.sh/ruff/rules/#flake8-return-ret
    "SLF",  # https://docs.astral.sh/ruff/rules/#flake8-self-slf
    "SIM",  # https://docs.astral.sh/ruff/rules/#flake8-simplify-sim
    "ARG",  # https://docs.astral.sh/ruff/rules/#flake8-unused-arguments-arg
    "PTH",  # https://docs.astral.sh/ruff/rules/#flake8-use-pathlib-pth
    "PGH",  # https://docs.astral.sh/ruff/rules/#pygrep-hooks-pgh
    "PERF",  # https://docs.astral.sh/ruff/rules/#perflint-perf
    "FURB",  # https://docs.astral.sh/ruff/rules/#refurb-furb
    "RUF",  # https://docs.astral.sh/ruff/rules/#ruff-specific-rules-ruf
]
fixable = [
    "I",
    "F401",
    "D",
    "UP",
    "ANN",
    "B",
    "C4",
    "LOG",
    "G",
    "PIE",
    "PT",
    "RSE",
    "SIM",
    "PERF",
    "FURB",
    "RUF"
]
# ANN003 - missing-type-kwargs
# ANN101 - missing-type-self
# ANN102 - missing-type-cls
# D203 - one-blank-line-before-class
# D205 - blank-line-after-summary
# D206 - indent-with-spaces*
# D213 - multi-line-summary-second-line
# D300 - triple-single-quotes*
# D400 - ends-in-period
# D415 - ends-in-punctuation
# E111 - indentation-with-invalid-multiple*
# E114 - indentation-with-invalid-multiple-comment*
# E117 - over-indented*
# E501 - line-too-long*
# W191 - tab-indentation*
# S321 - suspicious-ftp-lib-usage
# *ignored for compatibility with formatter
ignore = [
    "ANN003", "ANN101", "ANN102",
    "D203", "D205", "D206", "D213", "D300", "D400", "D415",
    "E111", "E114", "E117", "E501",
    "W191",
    "S321",
]

[tool.ruff.lint.per-file-ignores]
# ANN001 - missing-type-function-argument
# ANN2 - missing-return-type
# ANN102 - missing-type-cls
# S101 - assert
# INP001 - implicit-namespace-package
# ARG001 - unused-function-argument
# SLF001 - private-member-acces
# N815 - mixed-case-variable-in-class-scope
"tests/*" = ["ANN001", "ANN2", "ANN102", "S101", "INP001", "SLF001", "ARG001"]
"src/metakb/schemas/*" = ["ANN102", "N815"]<|MERGE_RESOLUTION|>--- conflicted
+++ resolved
@@ -43,11 +43,7 @@
 
 [project.optional-dependencies]
 tests = ["pytest", "pytest-cov", "mock", "pytest-asyncio"]
-<<<<<<< HEAD
-dev = ["pre-commit", "ruff==0.5.0"]
-=======
-dev = ["pre-commit>=3.7.1", "ruff==0.2.0"]
->>>>>>> bee974c1
+dev = ["pre-commit>=3.7.1", "ruff==0.5.0"]
 notebooks = ["ipykernel", "jupyterlab"]
 docs = [
     "sphinx==6.1.3",
