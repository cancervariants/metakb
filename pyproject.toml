--- conflicted
+++ resolved
@@ -170,17 +170,12 @@
 # ANN2 - missing-return-type
 # ANN102 - missing-type-cls
 # S101 - assert
-<<<<<<< HEAD
 # B011 - assert-false
-# N815 -
 # D104 - undocumented-public-package
 # D100 - undocumented-public-module
-"tests/*" = ["ANN001", "ANN2", "ANN102", "S101", "B011", "D100", "D104"]
-=======
 # INP001 - implicit-namespace-package
 # ARG001 - unused-function-argument
 # SLF001 - private-member-acces
 # N815 - mixed-case-variable-in-class-scope
-"tests/*" = ["ANN001", "ANN2", "ANN102", "S101", "INP001", "SLF001", "ARG001"]
->>>>>>> 5e30c8da
+"tests/*" = ["ANN001", "ANN2", "ANN102", "S101", "B011", "D100", "D104", "INP001", "SLF001", "ARG001"]
 "src/metakb/schemas/*" = ["ANN102", "N815"]