--- conflicted
+++ resolved
@@ -25,11 +25,7 @@
 dependencies = [
     "ga4gh.vrs==2.0.0a13",
     "ga4gh.cat_vrs~=0.2.1",
-<<<<<<< HEAD
-    "ga4gh.va_spec @ git+https://github.com/ga4gh/va-spec-python.git@issue-10",
-=======
     "ga4gh.va_spec~=0.2.0a0",
->>>>>>> c36a564d
     "gene-normalizer[etl]~=0.6.0",
     "variation-normalizer~=0.12.0",
     "disease-normalizer[etl]~=0.7.0",
