--- conflicted
+++ resolved
@@ -8,13 +8,8 @@
 gene-normalizer = {version = "~=0.3.0-dev1", extras = ["etl"]}
 variation-normalizer = "~=0.8.0.dev0"
 disease-normalizer = {version = "~=0.4.0.dev0", extras = ["etl"]}
-<<<<<<< HEAD
-thera-py = {version = "~=0.5.0.dev0", extras = ["etl"]}
+thera-py = {version = "~=0.5.0.dev1", extras = ["etl"]}
 civicpy = "==3.*"
-=======
-thera-py = {version = "~=0.5.0.dev1", extras = ["etl"]}
-civicpy = "~=3.0.0"
->>>>>>> 9e257d3e
 requests = "*"
 jsondiff = "*"
 pydantic = "==2.*"
