--- conflicted
+++ resolved
@@ -13,11 +13,8 @@
 requests = "*"
 numpy = "*"
 jsondiff = "*"
-<<<<<<< HEAD
 biolinkml = "*"
-=======
 requests-cache = "*"
->>>>>>> 13323707
 
 [dev-packages]
 metakb = {editable = true, path = "."}