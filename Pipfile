[[source]]
url = "https://pypi.org/simple"
verify_ssl = true
name = "pypi"

[packages]
civicpy = "*"
pandas = "*"
requests = "*"
numpy = "*"
jsondiff = "*"
<<<<<<< HEAD
pydantic = "*"
=======
requests-cache = "*"
>>>>>>> 3aceac1a

[dev-packages]
metakb = {editable = true, path = "."}
mock = "*"
pytest = "*"
pre-commit = "*"
flake8 = "*"
flake8-docstrings = "*"
coverage = "*"
coveralls = "*"
pytest-cov = "*"
jupyterlab = "*"
jupyter = "*"
ipykernel = "*"<|MERGE_RESOLUTION|>--- conflicted
+++ resolved
@@ -9,11 +9,8 @@
 requests = "*"
 numpy = "*"
 jsondiff = "*"
-<<<<<<< HEAD
 pydantic = "*"
-=======
 requests-cache = "*"
->>>>>>> 3aceac1a
 
 [dev-packages]
 metakb = {editable = true, path = "."}
