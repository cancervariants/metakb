--- conflicted
+++ resolved
@@ -16,10 +16,4 @@
 requests-cache = "*"
 
 [dev-packages]
-<<<<<<< HEAD
-metakb = {editable = true, path = "."}
-
-[requires]
-=======
-metakb = {editable = true, path = "."}
->>>>>>> 11b2e0e4
+metakb = {editable = true, path = "."}