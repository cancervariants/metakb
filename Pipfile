[[source]]
url = "https://pypi.org/simple"
verify_ssl = true
name = "pypi"

[packages]
civicpy = "*"
pandas = "*"
requests = "*"
numpy = "*"
jsondiff = "*"
pydantic = "*"
requests-cache = "*"
gene-normalizer = "0.1.3"
disease-normalizer = "*"
variant-normalizer = "*"
thera-py = "*"
neo4j = "*"
ipykernel = "*"
<<<<<<< HEAD
uvicorn = "*"
fastapi = "*"
=======
click = "*"
>>>>>>> 8a4f8381

[dev-packages]
metakb = {editable = true, path = "."}
mock = "*"
pytest = "*"
pre-commit = "*"
flake8 = "*"
flake8-docstrings = "*"
coverage = "*"
coveralls = "*"
pytest-cov = "*"
jupyterlab = "*"
jupyter = "*"
ipykernel = "*"<|MERGE_RESOLUTION|>--- conflicted
+++ resolved
@@ -17,12 +17,9 @@
 thera-py = "*"
 neo4j = "*"
 ipykernel = "*"
-<<<<<<< HEAD
 uvicorn = "*"
 fastapi = "*"
-=======
 click = "*"
->>>>>>> 8a4f8381
 
 [dev-packages]
 metakb = {editable = true, path = "."}
