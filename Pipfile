[[source]]
url = "https://pypi.org/simple"
verify_ssl = true
name = "pypi"

[packages]
"ga4gh.vrs" = "~=2.0.0a5"
gene-normalizer = {version = "~=0.3.0-dev1", extras = ["etl"]}
<<<<<<< HEAD
variation-normalizer = "~=0.8.0.dev0"
disease-normalizer = {version = "~=0.4.0.dev2", extras = ["etl"]}
thera-py = {version = "~=0.5.0.dev1", extras = ["etl"]}
civicpy = "==3.*"
=======
variation-normalizer = "~=0.8.2"
disease-normalizer = {version = "~=0.4.0.dev3", extras = ["etl"]}
thera-py = {version = "~=0.5.0.dev3", extras = ["etl"]}
civicpy = "~=3.0.0"
>>>>>>> 2ce74cda
requests = "*"
jsondiff = "*"
pydantic = "==2.*"
requests-cache = "*"
neo4j = "==5.*"
uvicorn = "*"
fastapi = "*"
boto3 = "*"
botocore = "*"
asyncclick = "*"

[dev-packages]
metakb = {editable = true, path = "."}
mock = "*"
pytest = "*"
pre-commit = "*"
flake8 = "*"
flake8-docstrings = "*"
pytest-cov = "*"
ipykernel = "*"
pytest-asyncio = "*"<|MERGE_RESOLUTION|>--- conflicted
+++ resolved
@@ -6,17 +6,10 @@
 [packages]
 "ga4gh.vrs" = "~=2.0.0a5"
 gene-normalizer = {version = "~=0.3.0-dev1", extras = ["etl"]}
-<<<<<<< HEAD
-variation-normalizer = "~=0.8.0.dev0"
-disease-normalizer = {version = "~=0.4.0.dev2", extras = ["etl"]}
-thera-py = {version = "~=0.5.0.dev1", extras = ["etl"]}
-civicpy = "==3.*"
-=======
 variation-normalizer = "~=0.8.2"
 disease-normalizer = {version = "~=0.4.0.dev3", extras = ["etl"]}
 thera-py = {version = "~=0.5.0.dev3", extras = ["etl"]}
 civicpy = "~=3.0.0"
->>>>>>> 2ce74cda
 requests = "*"
 jsondiff = "*"
 pydantic = "==2.*"
