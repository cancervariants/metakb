[[source]]
url = "https://pypi.org/simple"
verify_ssl = true
name = "pypi"

[packages]
civicpy = "*"
pandas = "*"
requests = "*"
numpy = "*"
jsondiff = "*"
<<<<<<< HEAD
pydantic = "*"
=======
requests-cache = "*"
>>>>>>> 206cf95a

[dev-packages]
metakb = {editable = true, path = "."}
mock = "*"
pytest = "*"
pre-commit = "*"
flake8 = "*"
flake8-docstrings = "*"
coverage = "*"
coveralls = "*"
pytest-cov = "*"
jupyterlab = "*"
jupyter = "*"
ipykernel = "*"<|MERGE_RESOLUTION|>--- conflicted
+++ resolved
@@ -9,11 +9,8 @@
 requests = "*"
 numpy = "*"
 jsondiff = "*"
-<<<<<<< HEAD
 pydantic = "*"
-=======
 requests-cache = "*"
->>>>>>> 206cf95a
 
 [dev-packages]
 metakb = {editable = true, path = "."}
