--- conflicted
+++ resolved
@@ -23,11 +23,7 @@
 description = "A search interface for cancer variant interpretations assembled by aggregating and harmonizing across multiple cancer variant interpretation knowledgebases."
 license = {file = "LICENSE"}
 dependencies = [
-<<<<<<< HEAD
-    "ga4gh.vrs>=2.1,<3.0",
-=======
     "ga4gh.vrs>=2.1.3,<3.0",
->>>>>>> 54a1096e
     "ga4gh.cat_vrs~=0.6.0",
     "ga4gh.va_spec~=0.3.0",
     "gene-normalizer[etl]~=0.10.2",
