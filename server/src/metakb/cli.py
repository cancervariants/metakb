--- conflicted
+++ resolved
@@ -34,6 +34,7 @@
     update_normalizer,
 )
 from metakb.normalizers import check_normalizers as check_normalizer_health
+from metakb.repository.neo4j_repository import get_driver
 from metakb.schemas.app import SourceName
 from metakb.transformers import CivicTransformer, MoaTransformer
 
@@ -343,21 +344,7 @@
     :param db_url: URL endpoint for the application Neo4j database.
     :return: Graph driver instance
     """
-<<<<<<< HEAD
-    if not db_creds:
-        credentials = ("", "")  # revert to default behavior in graph constructor
-    else:
-        try:
-            split_creds = db_creds.split(":", 1)
-            credentials = (split_creds[0], split_creds[1])
-        except IndexError:
-            _help_msg(
-                f"Argument to --db_credentials appears invalid. Got '{db_creds}'. Should follow pattern 'username:password'."
-            )
-    driver = get_driver(url=db_url, initialize=add_constraints)
-=======
     driver = get_driver(db_url)
->>>>>>> a433c2e0
     yield driver
     driver.close()
 
@@ -377,8 +364,8 @@
     \f
     :param db_url: connection string for the application Neo4j database.
     """  # noqa: D301
-    driver = next(_get_driver(db_url))
-    clear_metakb_graph(driver)
+    _ = next(_get_driver(db_url))
+    # clear_metakb_graph(driver)
 
 
 @cli.command()
