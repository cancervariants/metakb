--- conflicted
+++ resolved
@@ -298,11 +298,7 @@
         )
 
     @abstractmethod
-<<<<<<< HEAD
-    async def transform(self, *args, **kwargs) -> None:  # noqa: ANN002
-=======
     async def transform(self, *args, **kwargs) -> None:
->>>>>>> ef87729d
         """Transform harvested data to the Common Data Model.
 
         :param harvested_data: Source harvested data
