[![Documentation Status](https://readthedocs.org/projects/vicc-metakb/badge/?version=latest)](https://vicc-metakb.readthedocs.io/en/latest/?badge=latest) [![Build Status](https://travis-ci.org/cancervariants/metakb.svg?branch=main)](https://travis-ci.org/cancervariants/metakb) [![Coverage Status](https://coveralls.io/repos/github/cancervariants/metakb/badge.svg?branch=main)](https://coveralls.io/github/cancervariants/metakb?branch=main)

# metakb

The intent of the project is to leverage the collective knowledge of the disparate existing resources of the VICC to improve the comprehensiveness of clinical interpretation of genomic variation. An ongoing goal will be to provide and improve upon standards and guidelines by which other groups with clinical interpretation data may make it accessible and visible to the public. We have released a preprint discussing our initial harmonization effort and observed disparities in the structure and content of variant interpretations.

## Getting Started

> These instructions will get you a copy of the project up and running on your local machine for development and testing purposes. See deployment for notes on how to deploy the project on a live system.

### Prerequisites

<<<<<<< HEAD
- A newer version of Python 3 (preferably 3.10+)
=======
- A newer version of Python 3 (preferably 3.11+)
>>>>>>> 9ef60206
- [Node.js](https://nodejs.org/en) (v18 or later)
- [pnpm](https://pnpm.io/) package manager
- [Neo4j Desktop](https://neo4j.com/developer/neo4j-desktop) and Java (for local databases)

Check your python version with:

```bash
python3 --version
```

### Monorepo Installation & Setup

We use a monorepo with [Turborepo](https://turbo.build) to coordinate development of the backend (FastAPI) and frontend (Vite + React).

#### 1. Clone the Repo

```bash
git clone https://github.com/cancervariants/metakb
cd metakb
```

#### 2. Install dependencies

```bash
pnpm install
```

#### 3. Set up the Python backend

```bash
cd server
python3 -m venv venv
source venv/bin/activate
pip install -e .
```

#### 4. Set up required services

Before starting the app, you must set up required dependencies:

- [Neo4j Setup](#setting-up-neo4j)
- [Setting up Normalizers](#setting-up-normalizers)
- [Environment Variables](#environment-variables)

These services are required for the backend to function correctly.

Once all service and data dependencies are available, clear the graph, load normalizer data, and initiate harvest, transform, and data loading operations:

```shell
metakb update-normalizers
metakb update --refresh_source_caches
```

The `--help` flag can be provided to any CLI command to bring up additional documentation.

Ensure that both the MetaKB Neo4j and Normalizers databases are running.

#### 5. Start the development servers

- Frontend: [http://localhost:5173](http://localhost:5173)
- Backend Swagger docs: [http://localhost:8000/api/v2](http://localhost:8000/api/v2)

---

## Running the Backend by Itself

If you want to run the backend only:

```bash
cd server
source venv/bin/activate
uvicorn src.metakb.main:app --reload --host 0.0.0.0 --port 8000
```

You can then visit [http://localhost:8000/api/v2](http://localhost:8000/api/v2) for the Swagger UI.

---

### Setting up Neo4j

The MetaKB uses [Neo4j](https://neo4j.com/) for its database backend. To run a local MetaKB instance, you'll need to run a Neo4j database instance as well. The easiest way to do this is from Neo4j Desktop.

First, follow the [desktop setup instructions](https://neo4j.com/developer/neo4j-desktop) to download, install, and open Neo4j Desktop for the first time.

Once you have opened Neo4j desktop, use the `New` button in the upper-left region of the window to create a new project. Within that project, click the `Add` button in the upper-right region of the window and select `Local DBMS`. The name of the DBMS doesn't matter, but the password will be used later to connect the database to MetaKB (we have been using `password` by default). Select version `5.14.0` (other versions have not been tested). Click `Create`. Then, click the row within the project screen corresponding to your newly-created DBMS, and click the green `Start` button to start the database service.

The graph will initially be empty, but once you have successfully loaded data, Neo4j Desktop provides an interface for exploring and visualizing relationships within the graph. To access it, click the blue "Open" button. The prompt at the top of this window processes [Cypher queries](https://neo4j.com/docs/cypher-refcard/current/); to start, try `MATCH (n:Statement {id:"civic.eid:1409"}) RETURN n`. Buttons on the left-hand edge of the results pane let you select graph, tabular, or textual output.

### Setting up normalizers

The MetaKB calls a number of normalizer libraries to transform resource data and resolve incoming search queries. These will be installed as part of the package requirements, but may require additional setup.

First, [follow these instructions for deploying DynamoDB locally on your computer](https://docs.aws.amazon.com/amazondynamodb/latest/developerguide/DynamoDBLocal.DownloadingAndRunning.html). Once setup, in a separate terminal instance, navigate to its source directory and run the following to start the database instance:

```sh
java -Djava.library.path=./DynamoDBLocal_lib -jar DynamoDBLocal.jar -sharedDb
```

Next, navigate to the `site-packages` directory of your virtual environment. Assuming Pipenv is installed to your user directory, this should be something like:

```sh
cd ~/.local/share/virtualenvs/metakb-<various characters>/lib/python<python-version>/site-packages/  # replace <various characters> and <python-version>
```

Next, initialize the [Variation Normalizer](https://github.com/cancervariants/variation-normalization) by following the instructions in the [README](https://github.com/cancervariants/variation-normalization#installation). When setting up the UTA database, [these](https://github.com/ga4gh/vrs-python/tree/main/docs/setup_help) docs may be helpful.

The MetaKB can acquire all other needed normalizer data, except for that of [OMIM](https://www.omim.org/downloads), which must be manually placed:

```sh
cp ~/YOUR/PATH/TO/mimTitles.txt ~/.local/share/wags_tails/omim/omim_<date>.tsv  # replace <date> with date of data acquisition formatted as YYYYMMDD
```

### Environment Variables

MetaKB relies on environment variables to set in order to work.

- Always Required:
  - `UTA_DB_URL`
    - Used in Variation Normalizer which relies on UTA Tools
    - Format: `driver://user:pass@host/database/schema`
    - More info can be found [here](https://github.com/GenomicMedLab/uta-tools#connecting-to-the-database)

    Example:

    ```shell script
    export UTA_DB_URL=postgresql://uta_admin:password@localhost:5432/uta/uta_20210129
    ```

## Running tests

### Unit tests

To run unit tests, make sure you have a venv active and proper dependencies installed.

```bash
cd server
virtualenv venv
source venv/bin/activate
pip install -e ".[tests,dev]"
```

Then run the tests:

```sh
cd tests
pytest
```

Note: if you are getting errors signalling missing dependencies, make sure the dependency is installed with `pip show packagenamehere`. If it is installed, try refreshing your shell cache with `hash -r`. This will help your shell use the `pytest` in the `venv` instead of one that may be in your system elsewhere.

### And coding style tests

Code style is managed by [ruff](https://astral.sh/ruff) and checked prior to commit.

```bash
python3 -m ruff check --fix . && python3 -m ruff format .

```

## Contributing

Please read [CONTRIBUTING.md](CONTRIBUTING.md) for details on our code of conduct, and the process for submitting pull requests to us.

### Committing

We use [pre-commit](https://pre-commit.com/#usage) to run conformance tests.

This ensures:

- Check code style
- Check for added large files
- Detect AWS Credentials
- Detect Private Key

Before first commit run:

```sh
pre-commit install
```

## Versioning

We use [SemVer](http://semver.org/) for versioning. For the versions available, see the [tags on this repository](https://github.com/cancervariants/metakb/tags).

## License

This project is licensed under the MIT License - see the [LICENSE](LICENSE) file for details<|MERGE_RESOLUTION|>--- conflicted
+++ resolved
@@ -10,11 +10,7 @@
 
 ### Prerequisites
 
-<<<<<<< HEAD
-- A newer version of Python 3 (preferably 3.10+)
-=======
 - A newer version of Python 3 (preferably 3.11+)
->>>>>>> 9ef60206
 - [Node.js](https://nodejs.org/en) (v18 or later)
 - [pnpm](https://pnpm.io/) package manager
 - [Neo4j Desktop](https://neo4j.com/developer/neo4j-desktop) and Java (for local databases)
