--- conflicted
+++ resolved
@@ -6,32 +6,20 @@
             "direction": "supports",
             "evidence_level": "civic.evidence_level:A",
             "proposition": "proposition:148",
-<<<<<<< HEAD
-=======
             "variation_origin": "somatic",
->>>>>>> c87d3e66
             "variation_descriptor": "civic:vid33",
             "therapy_descriptor": "civic:tid146",
             "disease_descriptor": "civic:did8",
             "method": "method:001",
-<<<<<<< HEAD
-            "support_evidence": [
-                "support_evidence:235"
-=======
             "supported_by": [
                 "pmid:23982599"
->>>>>>> c87d3e66
             ],
             "type": "Statement"
         }
     ],
     "propositions": [
         {
-<<<<<<< HEAD
-            "_id": "proposition:148",
-=======
             "id": "proposition:148",
->>>>>>> c87d3e66
             "predicate": "predicts_sensitivity_to",
             "subject": "ga4gh:VA.WyOqFMhc8aOnMFgdY0uM7nSLNqxVPAiR",
             "object_qualifier": "ncit:C2926",
@@ -184,12 +172,7 @@
     ],
     "documents": [
         {
-<<<<<<< HEAD
-            "id": "support_evidence:235",
-            "support_evidence_id": "pmid:23982599",
-=======
             "id": "pmid:23982599",
->>>>>>> c87d3e66
             "label": "Dungo et al., 2013, Drugs",
             "description": "Afatinib: first global approval."
         }
