--- conflicted
+++ resolved
@@ -1,13 +1,9 @@
 """Create an example json file for CIViC Transform."""
 import json
-<<<<<<< HEAD
 
-from metakb import PROJECT_ROOT, APP_ROOT
-=======
 from datetime import datetime as dt
 
 from metakb import PROJECT_ROOT, APP_ROOT, DATE_FMT
->>>>>>> c277186a
 from metakb.transform import CIViCTransform
 
 
@@ -88,14 +84,7 @@
     civic = CIViCTransform()
     civic.transform()
     civic._create_json()
-<<<<<<< HEAD
-    directory = APP_ROOT / "data" / "civic" / "transform"
-    pattern = "civic_cdm_*.json"
-    transformed_file = sorted(directory.glob(pattern))[-1]
-    with open(transformed_file, "r") as f:
-=======
     latest = sorted((APP_ROOT / "data" / "civic" / "transform").glob("civic_cdm_*.json"))[-1]  # noqa: E501
     with open(latest, "r") as f:
->>>>>>> c277186a
         civic_data = json.load(f)
     create_civic_example(civic_data)