"""Create an example json file for MOA Transform."""
import json

from metakb import PROJECT_ROOT, APP_ROOT
from metakb.transform import MOATransform


def create_moa_example(moa_data):
    """Create MOA transform examples from list of evidence items."""
    assertion_id = ['moa.assertion:71', 'moa.assertion:188']
    ex = {}
    proposition = None
    var_des = None
    t_des = None
    d_des = None
    g_des = None
    method = None
    doc = None

    for asst_id in assertion_id:
        for statement in moa_data['statements']:
            if statement['id'] == asst_id:
                ex['statements'] = [statement]
                proposition = statement['proposition']
                var_des = statement['variation_descriptor']
                t_des = statement['therapy_descriptor']
                d_des = statement['disease_descriptor']
                method = statement['method']
                doc = statement['supported_by'][0]

        for p in moa_data['propositions']:
            if p['id'] == proposition:
                ex['propositions'] = [p]

        for v in moa_data['variation_descriptors']:
            if v['id'] == var_des:
                ex['variation_descriptors'] = [v]
                g_des = v['gene_context']

        for g in moa_data['gene_descriptors']:
            if g['id'] == g_des:
                ex['gene_descriptors'] = [g]

        for t in moa_data['therapy_descriptors']:
            if t['id'] == t_des:
                ex['therapy_descriptors'] = [t]

        for d in moa_data['disease_descriptors']:
            if d['id'] == d_des:
                ex['disease_descriptors'] = [d]

        for m in moa_data['methods']:
            if m['id'] == method:
                ex['methods'] = [m]

        for d in moa_data['documents']:
            if d['id'] == doc:
                ex['documents'] = [d]

        with open(f"{PROJECT_ROOT}/analysis/moa/examples/transform/"
                  f"{ex['statements'][0]['id']}.json", 'w+') as f:
            json.dump(ex, f, indent=4)


if __name__ == '__main__':
    moa = MOATransform()
    moa.transform()
    moa._create_json()
<<<<<<< HEAD
    directory = APP_ROOT / "data" / "moa" / "transform"
    pattern = "moa_cdm_*.json"
    transformed_file = sorted(directory.glob(pattern))[-1]
    with open(transformed_file, "r") as f:
=======
    latest = sorted((APP_ROOT / "data" / "moa" / "transform").glob("moa_cdm_*.json"))[-1]  # noqa: E501
    with open(latest, "r") as f:
>>>>>>> c277186a
        moa_data = json.load(f)
    create_moa_example(moa_data)<|MERGE_RESOLUTION|>--- conflicted
+++ resolved
@@ -66,14 +66,7 @@
     moa = MOATransform()
     moa.transform()
     moa._create_json()
-<<<<<<< HEAD
-    directory = APP_ROOT / "data" / "moa" / "transform"
-    pattern = "moa_cdm_*.json"
-    transformed_file = sorted(directory.glob(pattern))[-1]
-    with open(transformed_file, "r") as f:
-=======
     latest = sorted((APP_ROOT / "data" / "moa" / "transform").glob("moa_cdm_*.json"))[-1]  # noqa: E501
     with open(latest, "r") as f:
->>>>>>> c277186a
         moa_data = json.load(f)
     create_moa_example(moa_data)