"""Graph database for storing harvested data."""
from neo4j import GraphDatabase
from neo4j.exceptions import ServiceUnavailable
from typing import Tuple, Dict
import logging
import json

logger = logging.getLogger('metakb')
logger.setLevel(logging.DEBUG)


class Graph:
    """Manage requests to graph datastore.

    TODO
    * Docstrings
    * Need to add (currently excluding):
       * Expressions in Variation Descriptors
       * Extensions in any Descriptors (json serialize?)
          * including Variant Groups
       * any Assertion objects
    * format the long constaints string better
    * do any current serialized values need to be searchable?
    * refactor add_transformed_data()
    * do evidence line/assertion need specific methods?
    * handle other types of propositions?
    * can Labels be retrieved as part of the query?
    * handle prime (') symbols in strings -- skipping for now (see whitelist)
    * Verify correct value_ID for variation objects
    """

    def __init__(self, uri: str, credentials: Tuple[str, str]):
        """Initialize Graph driver instance.
        :param str uri: address of Neo4j DB
        :param Tuple[str, str] credentials: tuple containing username and
            password
        """
        self.driver = GraphDatabase.driver(uri, auth=credentials)
        with self.driver.session() as session:
            session.write_transaction(self._create_constraints)

    def close(self):
        """Close Neo4j driver."""
        self.driver.close()

    def clear(self):
        """Debugging helper - wipe out DB."""
        def delete_all(tx):
            tx.run("MATCH (n) DETACH DELETE n;")
        with self.driver.session() as session:
            session.write_transaction(delete_all)

    @staticmethod
    def _create_constraints(tx):
        """Create unique property constraints for ID values"""
        try:
            tx.run("CREATE CONSTRAINT gene_id_constraint IF NOT EXISTS ON (n:Gene) ASSERT n.gene_id IS UNIQUE;")  # noqa: E501
            tx.run("CREATE CONSTRAINT disease_id_constraint IF NOT EXISTS ON (n:Disease) ASSERT n.disease_id IS UNIQUE;")  # noqa: E501
            tx.run("CREATE CONSTRAINT therapy_id_constraint IF NOT EXISTS ON (n:Therapy) ASSERT n.therapy_id IS UNIQUE;")  # noqa: E501
            tx.run("CREATE CONSTRAINT vod_id_constraint IF NOT EXISTS ON (n:ValueObjectDescriptor) ASSERT n.id IS UNIQUE;")  # noqa: E501
            tx.run("CREATE CONSTRAINT proposition_id_constraint IF NOT EXISTS ON (n:Proposition) ASSERT n._id IS UNIQUE;")  # noqa: E501
            tx.run("CREATE CONSTRAINT evidence_id_constraint IF NOT EXISTS ON (n:Evidence) ASSERT n.id IS UNIQUE;")  # noqa: E501
            tx.run("CREATE CONSTRAINT assertionmethod_id_constraint IF NOT EXISTS ON (n:AssertionMethod) ASSERT n.id IS UNIQUE;")  # noqa: E501
        except ServiceUnavailable as exception:
            logging.error("Failed to generate ID property constraints.")
            raise exception

    def add_transformed_data(self, data: Dict):
        """Add set of data formatted per Common Data Model to DB.
        :param Dict data: contains Evidence, Proposition, Assertion Methods,
            and Values/Descriptors for Gene, Disease, Therapy, and Variation
        """
        with self.driver.session() as session:
            for method in data.get('assertion_methods', []):
                session.write_transaction(self._add_assertion_method, method)
            for descr in data.get('therapy_descriptors', []):
                session.write_transaction(self._add_descriptor, descr)
            for descr in data.get('disease_descriptors', []):
                session.write_transaction(self._add_descriptor, descr)
            for descr in data.get('gene_descriptors', []):
                session.write_transaction(self._add_descriptor, descr)
            for var_descr in data.get('variation_descriptors', []):
                session.write_transaction(self._add_variant_descriptor,
                                          var_descr)
            for proposition in data.get('propositions', []):
                session.write_transaction(self._add_therapeutic_response,
                                          proposition)
            for ev in data.get('evidence', []):
                session.write_transaction(self._add_evidence, ev)

    @staticmethod
    def _add_assertion_method(tx, assertion_method: Dict):
        """Add Assertion Method object to DB."""
        assertion_method['version'] = "20091210"
        query = """
        MERGE (n:AssertionMethod {id:$id, label:$label, url:$url,
            version:$version, reference: $reference});
        """
        try:
            tx.run(query, **assertion_method)
        except ServiceUnavailable as exception:
            logging.error(f"Failed to add AssertionMethod object\nQuery: "
                          f"{query}\nAssertionMethod: {assertion_method}")
            raise exception

    @staticmethod
    def _add_descriptor(tx, descriptor: Dict):
        """Add descriptor object to DB."""
        descr_type = descriptor['type']
        if descr_type == 'TherapyDescriptor':
            value_type = 'Therapy'
<<<<<<< HEAD
            value_id_name = 'id'
            value_id = descriptor['value']['therapy_id']
        elif descr_type == 'DiseaseDescriptor':
            value_type = 'Disease'
            value_id_name = 'id'
            value_id = descriptor['value']['disease_id']
        elif descr_type == 'GeneDescriptor':
            value_type = 'Gene'
            value_id_name = 'id'
=======
            value_id = descriptor['value']['therapy_id']
        elif descr_type == 'DiseaseDescriptor':
            value_type = 'Disease'
            value_id = descriptor['value']['disease_id']
        elif descr_type == 'GeneDescriptor':
            value_type = 'Gene'
>>>>>>> aa55758f
            value_id = descriptor['value']['gene_id']
        nonnull_values = [f'{key}:"{descriptor[key]}"' for key
                          in ('id', 'label', 'description', 'xrefs',
                              'alternate_labels')
                          if descriptor[key]]
        values_joined = ', '.join(nonnull_values)

        try:
            query = f'''
            MERGE (descr:{descr_type} {{ {values_joined} }})
            MERGE (value:{value_type} {{ id: "{value_id}" }})
            MERGE (descr) -[:DESCRIBES]-> (value)
            '''
            tx.run(query)
        except ServiceUnavailable as exception:
            logging.error(f"Failed to add Descriptor object\nQuery: {query}\n"
                          f"Descriptor: {descriptor}")
            raise exception

    @staticmethod
    def _add_variant_descriptor(tx, descriptor: Dict):
        """Add variant descriptor object to DB.
        TODO: evaluate using APOC functions
        """
        value_type = 'Allele'
        descriptor['value_state'] = json.dumps(descriptor['value']['state'])
        descriptor['value_location'] = \
            json.dumps(descriptor['value']['location'])
        descriptor['expressions'] = [json.dumps(e)
                                     for e in descriptor['expressions']]
        nonnull_values = [f'{key}:"{descriptor[key]}"' for key
                          in ('id', 'label', 'description', 'xrefs',
                              'alternate_labels', 'structural_type',
                              # 'expressions',
                              'ref_allele_seq')
                          if descriptor[key]]
        values_joined = ', '.join(nonnull_values)

        query = f"""
        MERGE (descr:VariationDescriptor
            {{ {values_joined} }})
        MERGE (value:{value_type}:Variation
            {{state:$value_state,
              location:$value_location}})
        MERGE (gene_context:GeneDescriptor {{id:$gene_context}} )
        MERGE (descr) -[:DESCRIBES]-> (value)
        MERGE (descr) -[:HAS_GENE] -> (gene_context);
        """
        try:
            tx.run(query, **descriptor)
        except ServiceUnavailable as exception:
            logging.error(f"Failed to add Variant Descriptor object\nQuery: "
                          f"{query}\nDescriptor: {descriptor}")
            raise exception

    @staticmethod
    def _add_therapeutic_response(tx, ther_response: Dict):
        """Add Therapeutic Response object to DB.
        :param Dict ther_response: TherapeuticResponse object as dict
        """
        nonnull_values = [f'{key}:"{ther_response[key]}"' for key
                          in ('_id', 'predicate', 'variation_origin')
                          if ther_response[key]]
        values_joined = ', '.join(nonnull_values)
        query = f"""
        MERGE (response:TherapeuticResponse:Proposition
            {{ {values_joined} }})
        MERGE (disease:Disease {{id:$disease_context}})
        MERGE (therapy:Therapy {{id:$therapy}})
        MERGE (variation:Variation {{id:$has_originating_context}})
        MERGE (response) -[:HAS_SUBJECT]-> (variation)
        MERGE (variation) -[:IS_SUBJECT_OF]-> (response)
        MERGE (response) -[:HAS_OBJECT]-> (therapy)
        MERGE (therapy) -[:IS_OBJECT_OF]-> (response)
        MERGE (response) -[:HAS_OBJECT_QUALIFIER]-> (disease)
        MERGE (disease) -[:IS_OBJECT_QUALIFIER_OF]-> (response)
        """
        try:
            tx.run(query, **ther_response)
        except ServiceUnavailable as exception:
            logging.error(f"Failed to add TherapeuticResponse object\n"
                          f"Query: {query}\nTherapeuticResponse: "
                          f"{ther_response}")
            raise exception

    @staticmethod
    def _add_document(tx, document: Dict):
        """Add Document object to DB."""
        query = """
        MERGE (n:Document {id:$id, document_id:$document_id, label:$label,
                           description:$description, xrefs:$xrefs});
        """
        try:
            tx.run(query, **document)
        except ServiceUnavailable as exception:
            logging.error(f"Failed to add Document object\n"
                          f"Query: {query}\nDocument: "
                          f"{document}")
            raise exception

    @staticmethod
    def _add_evidence(tx, evidence: Dict):
        """Add evidence object to DB.

        :param Dict evidence: Evidence object
        """
        nonnull_values = [f'{key}:"{evidence[key]}"' for key
                          in ('id', 'description', 'direction',
                              'evidence_level')
                          if evidence[key]]
        values_joined = ', '.join(nonnull_values)

        query = f"""
        MERGE (ev:Evidence {{ {values_joined} }})
        MERGE (prop:Proposition {{_id:$proposition}})
        MERGE (var:VariationDescriptor {{id:$variation_descriptor}})
        MERGE (ther:TherapyDescriptor {{id:$therapy_descriptor}})
        MERGE (dis:DiseaseDescriptor {{id:$disease_descriptor}})
        MERGE (method:AssertionMethod {{id:$assertion_method}})
        MERGE (doc:Document {{id:$document}})
        MERGE (ev) -[:SUPPORTS]-> (prop)
        MERGE (ev) -[:HAS_VARIANT]-> (var)
        MERGE (ev) -[:HAS_THERAPY]-> (ther)
        MERGE (ev) -[:HAS_DISEASE]-> (dis)
        MERGE (ev) -[:USES_METHOD]-> (method)
        MERGE (ev) -[:CITES]-> (doc)
        """
        try:
            tx.run(query, **evidence)
        except ServiceUnavailable as exception:
            logging.error(f"Failed to add Evidence object\n"
                          f"Query: {query}\nEvidence: {evidence}")
            raise exception<|MERGE_RESOLUTION|>--- conflicted
+++ resolved
@@ -109,24 +109,12 @@
         descr_type = descriptor['type']
         if descr_type == 'TherapyDescriptor':
             value_type = 'Therapy'
-<<<<<<< HEAD
-            value_id_name = 'id'
-            value_id = descriptor['value']['therapy_id']
-        elif descr_type == 'DiseaseDescriptor':
-            value_type = 'Disease'
-            value_id_name = 'id'
-            value_id = descriptor['value']['disease_id']
-        elif descr_type == 'GeneDescriptor':
-            value_type = 'Gene'
-            value_id_name = 'id'
-=======
             value_id = descriptor['value']['therapy_id']
         elif descr_type == 'DiseaseDescriptor':
             value_type = 'Disease'
             value_id = descriptor['value']['disease_id']
         elif descr_type == 'GeneDescriptor':
             value_type = 'Gene'
->>>>>>> aa55758f
             value_id = descriptor['value']['gene_id']
         nonnull_values = [f'{key}:"{descriptor[key]}"' for key
                           in ('id', 'label', 'description', 'xrefs',
