--- conflicted
+++ resolved
@@ -222,13 +222,7 @@
         if newest_version is None:
             raise FileNotFoundError("Unable to locate files matching expected "
                                     "resource pattern in VICC s3 bucket")
-<<<<<<< HEAD
-        echo_info("Retrieved CDM files dated {newest_version}")
-=======
-        msg = f"Retrieved CDM files dated {newest_version}"
-        click.echo(msg)
-        logger.info(msg)
->>>>>>> f6aa178b
+        echo_info(f"Retrieved CDM files dated {newest_version}")
         return newest_version
 
     @staticmethod
