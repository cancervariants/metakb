--- conflicted
+++ resolved
@@ -149,11 +149,7 @@
     CIVIC_EID_SOP = 1
     CIVIC_AID_AMP_ASCO_CAP = 2
     CIVIC_AID_ACMG = 3
-<<<<<<< HEAD
-    MOA_EID_BIORXIV = 4
-=======
     MOA_ASSERTION_BIORXIV = 4
->>>>>>> 6fc0e130
 
 
 class Statement(BaseModel):
@@ -166,8 +162,8 @@
     evidence_level: str
     proposition: str
     variation_descriptor: str
-    therapy_descriptor: Optional[str]
-    disease_descriptor: Optional[str]
+    therapy_descriptor: str
+    disease_descriptor: str
     method: str
     support_evidence: List[str]
     # contribution: str  TODO: After metakb first pass
