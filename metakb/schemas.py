"""Common data model"""
from enum import Enum, IntEnum
from pydantic import BaseModel
from pydantic.fields import Field
from typing import List, Optional, Union


class XrefSystem(str, Enum):
    """Define constraints for System in xrefs."""

    CLINVAR = 'clinvar'
    CLINGEN = 'caid'
    DB_SNP = 'dbsnp'
    NCBI = 'ncbigene'
    DISEASE_ONTOLOGY = 'do'


class NamespacePrefix(str, Enum):
    """Define constraints for Namespace prefixes."""

    CIVIC = 'civic'
    NCIT = 'ncit'
    MOA = 'moa'


class SourcePrefix(str, Enum):
    """Define constraints for source prefixes."""

    PUBMED = 'pmid'
    ASCO = 'asco'


class NormalizerPrefix(str, Enum):
    """Define contraints for normalizer prefixes."""

    GENE = 'gene'


class PropositionType(str, Enum):
    """Define constraints for proposition type."""

    PREDICTIVE = 'therapeutic_response_proposition'
    DIAGNOSTIC = 'diagnostic_proposition'
    PROGNOSTIC = 'prognostic_proposition'
    PREDISPOSING = 'predisposition_proposition'
    FUNCTIONAL = 'functional_consequence_proposition'
    ONCOGENIC = 'oncogenicity_proposition'
    PATHOGENIC = 'pathogenicity_proposition'


class PredictivePredicate(str, Enum):
    """Define constraints for predictive predicate."""

    SENSITIVITY = 'predicts_sensitivity_to'
    RESISTANCE = 'predicts_resistance_to'


class DiagnosticPredicate(str, Enum):
    """Define constraints for diagnostic predicate."""

    POSITIVE = 'is_diagnostic_inclusion_criterion_for'
    NEGATIVE = 'is_diagnostic_exclusion_criterion_for'


class PrognosticPredicate(str, Enum):
    """Define constraints for prognostic predicate."""

    BETTER_OUTCOME = 'is_prognostic_of_better_outcome_for'
    POOR_OUTCOME = 'is_prognostic_of_worse_outcome_for'


class PathogenicPredicate(str, Enum):
    """Define constraints for the pathogenicity predicate."""

    UNCERTAIN_SIGNIFICANCE = 'is_of_uncertain_significance_for'
    PATHOGENIC = 'is_pathogenic_for'
    BENIGN = 'is_benign_for'


class FunctionalPredicate(str, Enum):
    """Define constraints for functional predicate."""

    GAIN_OF_FUNCTION = 'causes_gain_of_function_of'
    LOSS_OF_FUNCTION = 'causes_loss_of_function_of'
    UNALTERED_FUNCTION = 'does_not_change_function_of'
    NEOMORPHIC = 'causes_neomorphic_function_of'
    DOMINATE_NEGATIVE = 'causes_dominant_negative_function_of'


class VariationOrigin(str, Enum):
    """Define constraints for variant origin."""

    SOMATIC = 'somatic'
    GERMLINE = 'germline'
    NOT_APPLICABLE = 'N/A'


class Direction(str, Enum):
    """Define constraints for evidence direction."""

    SUPPORTS = 'supports'
    DOES_NOT_SUPPORT = 'does_not_support'


class MoleculeContext(str, Enum):
    """Define constraints for types of molecule context."""

    GENOMIC = 'genomic'
    TRANSCRIPT = 'transcript'
    PROTEIN = 'protein'


class Gene(BaseModel):
    """GA4GH Gene Value Object."""

    gene_id: str
    type = "Gene"


class Disease(BaseModel):
    """Disease Value Object"""

    disease_id: str
    type = "Disease"


class Therapy(BaseModel):
    """Therapy Value Object"""

    therapy_id: str
    type = "Therapy"


class TherapeuticResponseProposition(BaseModel):
    """Define therapeutic Response Proposition model"""

    id: str = Field(..., alias='_id')
    type = PropositionType.PREDICTIVE.value
    predicate: Optional[PredictivePredicate]
    variation_origin: Optional[VariationOrigin]
    subject: str  # vrs:Variation
    object_qualifier: str  # vicc:Disease
    object: str  # Therapy value object
<<<<<<< HEAD
    # subject: Optional[str]  # vrs:Variation
    # object_qualifier: Optional[str]  # vicc:Disease
    # object: Optional[str]  # Therapy value object
=======
>>>>>>> 2c674b42


class MethodID(IntEnum):
    """Create AssertionMethod id constants for harvested sources."""

    CIVIC_EID_SOP = 1
    CIVIC_AID_AMP_ASCO_CAP = 2
    CIVIC_AID_ACMG = 3
    MOA_EID_BIORXIV = 4


class Statement(BaseModel):
    """Define Statement model."""

    id: str
    type = 'Statement'
    description: str
    direction: Optional[Direction]
    evidence_level: str
    proposition: str
    variation_descriptor: str
    therapy_descriptor: Optional[str]
    disease_descriptor: Optional[str]
    method: str
    support_evidence: List[str]
    # contribution: str  TODO: After metakb first pass


class SupportEvidence(BaseModel):
    """Define model for Source."""

    id: str
    support_evidence_id: str
    label: str
    description: Optional[str]
    xrefs: Optional[List[str]]


class Date(BaseModel):
    """Define model for date."""

    year: int
    month: Optional[int]
    day: Optional[int]


class Method(BaseModel):
    """Define model for methods used in evidence curation and classifications."""  # noqa: E501

    id: str
    label: str
    url: str
    version: Date
    reference: str


class Extension(BaseModel):
    """Extend descriptions with other attributes unique to a content provider. -GA4GH"""  # noqa: E501

    type = 'Extension'
    name: str
    value: Union[str, dict, List]


class Expression(BaseModel):
    """Enable descriptions based on a specified nomenclature or syntax for representing an object. - GA4GH"""  # noqa: E501

    type = 'Expression'
    syntax: str
    value: str
    version: Optional[str]


class ValueObjectDescriptor(BaseModel):
    """GA4GH Value Object Descriptor."""

    id: str
    type: str
    label: Optional[str]
    description: Optional[str]
    value_id: Optional[str]
    value: Optional[dict]
    xrefs: Optional[List[str]]
    alternate_labels: Optional[List[str]]
    extensions: Optional[List[Extension]]


class GeneDescriptor(ValueObjectDescriptor):
    """Reference GA4GH Gene Value Objects."""

    type = 'GeneDescriptor'
    value: Gene


class SequenceDescriptor(ValueObjectDescriptor):
    """Reference GA4GH Sequence value objects."""

    type = 'SequenceDescriptor'
    residue_type: Optional[str]


class LocationDescriptor(ValueObjectDescriptor):
    """Reference GA4GH Location value objects."""

    type = 'LocationDescriptor'
    sequence_descriptor: Optional[SequenceDescriptor]


class VariationDescriptor(ValueObjectDescriptor):
    """Reference GA4GH Variation value objects."""

    type = 'VariationDescriptor'
    molecule_context: Optional[MoleculeContext]
    structural_type: Optional[str]
    expressions: Optional[List[Expression]]
    ref_allele_seq: Optional[str]
    gene_context: Optional[Union[str, GeneDescriptor]]


class Response(BaseModel):
    """Define the Response Model."""

    statements: List[Statement]
    propositions: List[TherapeuticResponseProposition]
    variation_descriptors: List[VariationDescriptor]
    gene_descriptors: List[GeneDescriptor]
    therapy_descriptors: List[ValueObjectDescriptor]
    disease_descriptors: List[ValueObjectDescriptor]
    methods: List[Method]
    support_evidence: List[SupportEvidence]<|MERGE_RESOLUTION|>--- conflicted
+++ resolved
@@ -141,12 +141,6 @@
     subject: str  # vrs:Variation
     object_qualifier: str  # vicc:Disease
     object: str  # Therapy value object
-<<<<<<< HEAD
-    # subject: Optional[str]  # vrs:Variation
-    # object_qualifier: Optional[str]  # vicc:Disease
-    # object: Optional[str]  # Therapy value object
-=======
->>>>>>> 2c674b42
 
 
 class MethodID(IntEnum):
