"""Common data model"""
from enum import Enum, IntEnum
from pydantic import BaseModel
from typing import List, Optional, Union, Dict, Any, Type


class XrefSystem(str, Enum):
    """Define constraints for System in xrefs."""

    CLINVAR = 'clinvar'
    CLINGEN = 'caid'
    DB_SNP = 'dbsnp'
    NCBI = 'ncbigene'
    DISEASE_ONTOLOGY = 'do'


class NamespacePrefix(str, Enum):
    """Define constraints for Namespace prefixes."""

    CIVIC = 'civic'
    NCIT = 'ncit'
    MOA = 'moa'


class SourcePrefix(str, Enum):
    """Define constraints for source prefixes."""

    PUBMED = 'pmid'
    ASCO = 'asco'


class NormalizerPrefix(str, Enum):
    """Define contraints for normalizer prefixes."""

    GENE = 'gene'


class PropositionType(str, Enum):
    """Define constraints for proposition type."""

    PREDICTIVE = 'therapeutic_response_proposition'
    DIAGNOSTIC = 'diagnostic_proposition'
    PROGNOSTIC = 'prognostic_proposition'
    PREDISPOSING = 'predisposition_proposition'
    FUNCTIONAL = 'functional_consequence_proposition'
    ONCOGENIC = 'oncogenicity_proposition'
    PATHOGENIC = 'pathogenicity_proposition'


class PredictivePredicate(str, Enum):
    """Define constraints for predictive predicate."""

    SENSITIVITY = 'predicts_sensitivity_to'
    RESISTANCE = 'predicts_resistance_to'


class DiagnosticPredicate(str, Enum):
    """Define constraints for diagnostic predicate."""

    POSITIVE = 'is_diagnostic_inclusion_criterion_for'
    NEGATIVE = 'is_diagnostic_exclusion_criterion_for'


class PrognosticPredicate(str, Enum):
    """Define constraints for prognostic predicate."""

    BETTER_OUTCOME = 'is_prognostic_of_better_outcome_for'
    POOR_OUTCOME = 'is_prognostic_of_worse_outcome_for'


class PathogenicPredicate(str, Enum):
    """Define constraints for the pathogenicity predicate."""

    UNCERTAIN_SIGNIFICANCE = 'is_of_uncertain_significance_for'
    PATHOGENIC = 'is_pathogenic_for'
    BENIGN = 'is_benign_for'


class FunctionalPredicate(str, Enum):
    """Define constraints for functional predicate."""

    GAIN_OF_FUNCTION = 'causes_gain_of_function_of'
    LOSS_OF_FUNCTION = 'causes_loss_of_function_of'
    UNALTERED_FUNCTION = 'does_not_change_function_of'
    NEOMORPHIC = 'causes_neomorphic_function_of'
    DOMINATE_NEGATIVE = 'causes_dominant_negative_function_of'


class VariationOrigin(str, Enum):
    """Define constraints for variant origin."""

    SOMATIC = 'somatic'
    GERMLINE = 'germline'
    NOT_APPLICABLE = 'N/A'


class Direction(str, Enum):
    """Define constraints for evidence direction."""

    SUPPORTS = 'supports'
    DOES_NOT_SUPPORT = 'does_not_support'


class MoleculeContext(str, Enum):
    """Define constraints for types of molecule context."""

    GENOMIC = 'genomic'
    TRANSCRIPT = 'transcript'
    PROTEIN = 'protein'


class ValueObject(BaseModel):
    """Define model for value object."""

    id: str
    type: str


class Gene(ValueObject):
    """GA4GH Gene Value Object."""

    type = "Gene"


class Disease(ValueObject):
    """Disease Value Object"""

    type = "Disease"


class Therapy(ValueObject):
    """A procedure or substance used in the treatment of a disease."""

    type = "Therapy"


class Drug(Therapy):
    """A pharmacologic substance used to treat a medical condition."""

    type = "Drug"


class TherapeuticResponseProposition(BaseModel):
    """Define therapeutic Response Proposition model"""

    id: str
    type = PropositionType.PREDICTIVE.value
    predicate: Optional[PredictivePredicate]
    subject: str  # vrs:Variation
    object_qualifier: str  # vicc:Disease
    object: str  # Therapy value object

    class Config:
        """Configure examples."""

        @staticmethod
        def schema_extra(schema: Dict[str, Any],
                         model: Type['TherapeuticResponseProposition']) \
                -> None:
            """Configure OpenAPI schema"""
            if 'title' in schema.keys():
                schema.pop('title', None)
            for prop in schema.get('properties', {}).values():
                prop.pop('title', None)
            schema['example'] = {
                "id": "proposition:109",
                "predicate": "predicts_sensitivity_to",
                "subject": "ga4gh:VA.WyOqFMhc8aOnMFgdY0uM7nSLNqxVPAiR",
                "object_qualifier": "ncit:C2926",
                "object": "ncit:C66940",
                "type": "therapeutic_response_proposition"
            }


class MethodID(IntEnum):
    """Create AssertionMethod id constants for harvested sources."""

    CIVIC_EID_SOP = 1
    CIVIC_AID_AMP_ASCO_CAP = 2
    CIVIC_AID_ACMG = 3
    MOA_ASSERTION_BIORXIV = 4


class Statement(BaseModel):
    """Define Statement model."""

    id: str
    type = 'Statement'
    description: str
    direction: Optional[Direction]
    evidence_level: str
    proposition: str
    variation_origin: Optional[VariationOrigin]
    variation_descriptor: str
    therapy_descriptor: str
    disease_descriptor: str
    method: str
    supported_by: List[str]
    # contribution: str  TODO: After metakb first pass


class Document(BaseModel):
    """Define model for Source."""

    id: str
    document_id: Optional[str]
    label: str
    description: Optional[str]
    xrefs: Optional[List[str]]


class Date(BaseModel):
    """Define model for date."""

    year: int
    month: Optional[int]
    day: Optional[int]

    class Config:
        """Configure examples."""

        @staticmethod
        def schema_extra(schema: Dict[str, Any],
                         model: Type['StatementResponse']) -> None:
            """Configure OpenAPI schema"""
            if 'title' in schema.keys():
                schema.pop('title', None)
            for prop in schema.get('properties', {}).values():
                prop.pop('title', None)
            schema['example'] = {
                "year": 2019,
                "month": 11,
                "day": 29
            }


class Method(BaseModel):
    """Define model for methods used in evidence curation and classifications."""  # noqa: E501

    id: str
    label: str
    url: str
    version: Date
    authors: str


class Extension(BaseModel):
    """Extend descriptions with other attributes unique to a content provider. -GA4GH"""  # noqa: E501

    type = 'Extension'
    name: str
    value: Union[str, dict, List]


class Expression(BaseModel):
    """Enable descriptions based on a specified nomenclature or syntax for representing an object. - GA4GH"""  # noqa: E501

    type = 'Expression'
    syntax: str
    value: str
    version: Optional[str]


class ValueObjectDescriptor(BaseModel):
    """GA4GH Value Object Descriptor."""

    id: str
    type: str
    label: Optional[str]
    description: Optional[str]
    value_id: Optional[str]
    value: Optional[dict]
    xrefs: Optional[List[str]]
    alternate_labels: Optional[List[str]]
    extensions: Optional[List[Extension]]


class GeneDescriptor(ValueObjectDescriptor):
    """Reference GA4GH Gene Value Objects."""

    type = 'GeneDescriptor'
    value: Gene


class SequenceDescriptor(ValueObjectDescriptor):
    """Reference GA4GH Sequence value objects."""

    type = 'SequenceDescriptor'
    residue_type: Optional[str]


class LocationDescriptor(ValueObjectDescriptor):
    """Reference GA4GH Location value objects."""

    type = 'LocationDescriptor'
    sequence_descriptor: Optional[SequenceDescriptor]


class VariationDescriptor(ValueObjectDescriptor):
    """Reference GA4GH Variation value objects."""

    type = 'VariationDescriptor'
    molecule_context: Optional[MoleculeContext]
    structural_type: Optional[str]
    expressions: Optional[List[Expression]]
    ref_allele_seq: Optional[str]
    gene_context: Optional[Union[str, GeneDescriptor]]


class Response(BaseModel):
    """Define the Response Model."""

    statements: List[Statement]
    propositions: List[TherapeuticResponseProposition]
    variation_descriptors: List[VariationDescriptor]
    gene_descriptors: List[GeneDescriptor]
    therapy_descriptors: List[ValueObjectDescriptor]
    disease_descriptors: List[ValueObjectDescriptor]
    methods: List[Method]
    documents: List[Document]


class StatementResponse(BaseModel):
    """Define Statement Response for Search Endpoint."""

    id: str
    type = 'Statement'
    description: str
    direction: Optional[Direction]
    evidence_level: str
    variation_origin: Optional[VariationOrigin]
    proposition: str
    variation_descriptor: str
    therapy_descriptor: str
    disease_descriptor: str
    method: str
    supported_by: List[str]

    class Config:
        """Configure examples."""

        @staticmethod
        def schema_extra(schema: Dict[str, Any],
                         model: Type['StatementResponse']) -> None:
            """Configure OpenAPI schema"""
            if 'title' in schema.keys():
                schema.pop('title', None)
            for prop in schema.get('properties', {}).values():
                prop.pop('title', None)
            schema['example'] = {
                "id": "civic:eid2997",
                "description": "Afatinib, an irreversible inhibitor of the ErbB family of tyrosine kinases has been approved in the US for the first-line treatment of patients with metastatic non-small-cell lung cancer (NSCLC) who have tumours with EGFR exon 19 deletions or exon 21 (L858R) substitution mutations as detected by a US FDA-approved test",  # noqa: E501
                "direction": "supports",
                "evidence_level": "civic.evidence_level:A",
                "variation_origin": "somatic",
                "proposition": "proposition:109",
                "variation_descriptor": "civic:vid33",
                "therapy_descriptor": "civic:tid146",
                "disease_descriptor": "civic:did8",
                "method": "method:001",
                "supported_by": [
                    "pmid:23982599"
                ],
                "type": "Statement"
            }


class SearchQuery(BaseModel):
    """Queries for the Search Endpoint."""

    variation: Optional[str]
    disease: Optional[str]
    therapy: Optional[str]
    gene: Optional[str]
    statement_id: Optional[str]

    class Config:
        """Configure examples."""

        @staticmethod
        def schema_extra(schema: Dict[str, Any],
                         model: Type['SearchQuery']) -> None:
            """Configure OpenAPI schema"""
            if 'title' in schema.keys():
                schema.pop('title', None)
            for prop in schema.get('properties', {}).values():
                prop.pop('title', None)
            schema['example'] = {
                "variation": "NP_005219.2:p.Leu858Arg",
                "disease": "Lung Non-small Cell Carcinoma",
                "therapy": "Afatinib",
                "statement_id": "civic:eid2997"
            }


class Matches(BaseModel):
    """Statements and Propositions that match the queried parameters."""

    statements: Optional[List[str]]
    propositions: Optional[List[str]]

    class Config:
        """Configure examples."""

        @staticmethod
        def schema_extra(schema: Dict[str, Any],
                         model: Type['Matches']) -> None:
            """Configure OpenAPI schema"""
            if 'title' in schema.keys():
                schema.pop('title', None)
            for prop in schema.get('properties', {}).values():
                prop.pop('title', None)
            schema['example'] = {
                "statements": ["civic:eid2997"],
                "propositions": ["proposition:109"]
            }


class SearchService(BaseModel):
    """Define model for Search Endpoint Response."""

    query: SearchQuery
    warnings: Optional[List[str]]
    matches: Matches
    statements: Optional[List[StatementResponse]]
    propositions: Optional[List[TherapeuticResponseProposition]]

    class Config:
        """Configure examples."""

        @staticmethod
        def schema_extra(schema: Dict[str, Any],
                         model: Type['SearchService']) -> None:
            """Configure OpenAPI schema"""
            if 'title' in schema.keys():
                schema.pop('title', None)
            for prop in schema.get('properties', {}).values():
                prop.pop('title', None)
            schema['example'] = {
                "query": {
<<<<<<< HEAD
                    "variation": "NP_005219.2:p.Leu858Arg",
=======
                    "variation": "EGFR L858R",
>>>>>>> 1dc434e8
                    "disease": "Lung Non-small Cell Carcinoma",
                    "therapy": "Afatinib",
                    "statement_id": "civic:eid2997"
                },
                "warnings": [],
                "matches": {
                    "statements": ["civic:eid2997"],
                    "propositions": ["proposition:109"]
                },
                "statements": [
                    {
                        "id": "civic:eid2997",
                        "description": "Afatinib, an irreversible inhibitor of the ErbB family of tyrosine kinases has been approved in the US for the first-line treatment of patients with metastatic non-small-cell lung cancer (NSCLC) who have tumours with EGFR exon 19 deletions or exon 21 (L858R) substitution mutations as detected by a US FDA-approved test",  # noqa: E501
                        "direction": "supports",
                        "evidence_level": "civic.evidence_level:A",
                        "variation_origin": "somatic",
                        "proposition": "proposition:109",
                        "variation_descriptor": "civic:vid33",
                        "therapy_descriptor": "civic:tid146",
                        "disease_descriptor": "civic:did8",
                        "method": "method:001",
                        "supported_by": [
                            "pmid:23982599"
                        ],
                        "type": "Statement"
                    }
                ],
                "propositions": [
                    {
                        "id": "proposition:109",
                        "predicate": "predicts_sensitivity_to",
                        "subject": "ga4gh:VA.WyOqFMhc8aOnMFgdY0uM7nSLNqxVPAiR",
                        "object_qualifier": "ncit:C2926",
                        "object": "ncit:C66940",
                        "type": "therapeutic_response_proposition"
                    }
                ]
            }<|MERGE_RESOLUTION|>--- conflicted
+++ resolved
@@ -438,11 +438,7 @@
                 prop.pop('title', None)
             schema['example'] = {
                 "query": {
-<<<<<<< HEAD
-                    "variation": "NP_005219.2:p.Leu858Arg",
-=======
                     "variation": "EGFR L858R",
->>>>>>> 1dc434e8
                     "disease": "Lung Non-small Cell Carcinoma",
                     "therapy": "Afatinib",
                     "statement_id": "civic:eid2997"
