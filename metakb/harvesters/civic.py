"""A module for the CIViC harvester."""
from civicpy import civic
import json
from pathlib import Path
<<<<<<< HEAD
=======
from timeit import default_timer as timer
from civicpy import civic as civicpy
>>>>>>> f0f1a9a4


class CIViC:
    """A class for the CIViC harvester."""

    def __init__(self):
        """Initialize CIViC object."""
        self.project_root = Path(__file__).resolve().parents[2]
<<<<<<< HEAD

    def harvest(self):
        """Retrieve and store records from CIViC."""
        genes_list = self.harvest_gene()
        variants_list = self.harvest_variants()
        assertions_list = self.harvest_assertions()
        self._create_composite_json(genes_list, variants_list, assertions_list)

    def _create_composite_json(self, genes_list, variants_list,
                               assertions_list):
        """Create composite json file containing gene,
        evidence, variant, and assertion data.
        """
        composite_dict = {
            'GENES': genes_list,
            'VARIANTS': variants_list,
            'ASSERTIONS': assertions_list
        }

        with open(f'{self.project_root}/data/civic/civic_harvester.json',
                  'w+') as f:
            json.dump(composite_dict, f)

    def harvest_variants(self):
        """Harvest variant data."""
        variants = civic.get_all_variants()
        variants_list = list()

        for variant in variants:
            v = {
                'id': variant.id,
                'entrez_name': variant.entrez_name,
                'entrez_id': variant.entrez_id,
                'name': variant.name,
                'description': variant.description,
                'gene_id': variant.gene_id,
                'type': variant.type,
                'variant_types': [
                    self._variant_types(variant_type)
                    for variant_type in variant.variant_types
                ],
                'civic_actionability_score':
                    variant.civic_actionability_score,
                'coordinates': self._variant_coordinates(variant),
                'evidence_items': [
                    self._evidence_item(evidence_item)
                    for evidence_item in variant.evidence_items
                ],
                'variant_groups': [
                    {
                        'id': variant_group.id,
                        'name': variant_group.name,
                        'description': variant_group.description,
                        'variants': [
                            {
                                'id': variant.id,
                                'entrez_name': variant.entrez_name,
                                'entrez_id': variant.entrez_id,
                                'name': variant.name,
                                'gene_id': variant.gene_id,
                                'type': variant.type,
                                'variant_types': [
                                    self._variant_types(variant_type)
                                    for variant_type in variant.variant_types
                                ],
                                'civic_actionability_score':
                                    variant.civic_actionability_score,
                                'coordinates':
                                    self._variant_coordinates(variant)
                            }
                            for variant in variant_group.variants
                        ]
                    }
                    for variant_group in variant.variant_groups
                ],
                # TODO: FIX
                'assertions': [
                    self._assertions(assertion)
                    for assertion in variant.assertions
                ],
                'variant_aliases': variant.variant_aliases,
                'hgvs_expressions': variant.hgvs_expressions,
                'clinvar_entries': variant.clinvar_entries,
                # TODO: Add lifecycle_actions
                'allele_registry_id': variant.allele_registry_id,
                # TODO: Add allele_registry_hgvs
            }
            variants_list.append(v)
        return variants_list

    def harvest_gene(self):
        """Harvest gene information."""
        genes = civic.get_all_genes()
        genes_list = list()
        for gene in genes:
            g = {
                'id': gene.id,
                'name': gene.name,
                'entrez_id': gene.entrez_id,
                'description': gene.description,
                'variants': [
                    {
                        'name': variant.name,
                        'id': variant.id,
                        'evidence_items_temp': [
                            e.status for e in variant.evidence_items
                        ]
                    }
                    for variant in gene.variants
                ],
                'aliases': gene.aliases,
                # TODO: Add lifecycle_actions, sources
                'type': gene.type
            }

            # Update evidence_items
            for v in g['variants']:
                evidence_items = {
                    'accepted_count': 0,
                    'rejected_count': 0,
                    'submitted_count': 0
                }
                for e in v['evidence_items_temp']:
                    if e == 'accepted':
                        evidence_items['accepted_count'] = \
                            evidence_items['accepted_count'] + 1
                    elif e == 'submitted':
                        evidence_items['submitted_count'] = \
                            evidence_items['submitted_count'] + 1
                    elif e == 'rejected':
                        evidence_items['rejected_count'] = \
                            evidence_items['rejected_count'] + 1
                del v['evidence_items_temp']
                v['evidence_items'] = evidence_items
            genes_list.append(g)
        return genes_list

    def harvest_assertions(self):
        """Harvest assertion data."""
        assertions = civic.get_all_assertions()
        assertions_list = list()

        for assertion in assertions:
            a = {
                'id': assertion.id,
                'type': assertion.type,
                'name': assertion.name,
                'summary': assertion.summary,
                'description': assertion.description,
                'gene': {
                    'name': assertion.gene.name,
                    'id': assertion.gene.id
                },
                'variant': {
                    'name': assertion.variant.name,
                    'id': assertion.variant.id
                },
                'disease': {
                    'id': assertion.disease.id,
                    'name': assertion.disease.name,
                    'display_name': assertion.disease.display_name,
                    'doid': assertion.disease.doid,
                    'url': assertion.disease.url
                },
                'drugs': [
                    {
                        'id': drug.id,
                        'name': drug.name,
                        'ncit_id': drug.ncit_id,
                        'aliases': drug.aliases
                    }
                    for drug in assertion.drugs
                ],
                'evidence_type': assertion.evidence_type,
                'evidence_direction': assertion.evidence_direction,
                'clinical_significance': assertion.clinical_significance,
                # TODO: Add evidence_item_count
                'fda_regulatory_approval': assertion.fda_regulatory_approval,
                'status': assertion.status,
                # TODO: Add open_change_count, pending_evidence_count
                'nccn_guideline': assertion.nccn_guideline,
                'nccn_guideline_version': assertion.nccn_guideline_version,
                'amp_level': assertion.amp_level,
                'evidence_items': [
                    self._evidence_item(evidence_item, is_assertion=True)
                    for evidence_item in assertion.evidence_items
                ],
                'acmg_codes': assertion.acmg_codes,
                'drug_interaction_type': assertion.drug_interaction_type,
                'fda_companion_test': assertion.fda_companion_test,
                'allele_registry_id': assertion.allele_registry_id,
                'phenotypes': assertion.phenotypes,
                'variant_origin': assertion.variant_origin
                # TODO: Add lifecycle_actions
            }
            assertions_list.append(a)
        return assertions_list

    def _evidence_item(self, evidence_item, is_assertion=False):
        e = {
            'id': evidence_item.id,
            'name': evidence_item.name,
            'description': evidence_item.description,
            'disease': {
                'id': evidence_item.disease.id,
                'name': evidence_item.disease.name,
                'display_name':
                    evidence_item.disease.display_name,
                'doid': evidence_item.disease.doid,
                'url': evidence_item.disease.url
            },
            'drugs': [
                {
                    'id': drug.id,
                    'name': drug.name,
                    'ncit_id': drug.ncit_id,
                    'aliases': drug.aliases
                }
                for drug in evidence_item.drugs
            ],
            'rating': evidence_item.rating,
            'evidence_level': evidence_item.evidence_level,
            'evidence_type': evidence_item.evidence_type,
            'clinical_significance':
                evidence_item.clinical_significance,
            'evidence_direction':
                evidence_item.evidence_direction,
            'variant_origin': evidence_item.variant_origin,
            'drug_interaction_type':
                evidence_item.drug_interaction_type,
            'status': evidence_item.status,
            # TODO: Add open_change_count
            'type': evidence_item.type,
            'source': {
                'id': evidence_item.source.id,
                'name': evidence_item.source.name,
                'citation': evidence_item.source.citation,
                'citation_id':
                    evidence_item.source.citation_id,
                'source_type':
                    evidence_item.source.source_type,
                'asco_abstract_id':
                    evidence_item.source.asco_abstract_id,
                'source_url': evidence_item.source.source_url,
                'open_access':
                    evidence_item.source.open_access,
                'pmc_id': evidence_item.source.pmc_id,
                'publication_date':
                    evidence_item.source.publication_date,
                'journal': evidence_item.source.journal,
                'full_journal_title':
                    evidence_item.source.full_journal_title,
                'status': evidence_item.source.status,
                'is_review': evidence_item.source.is_review,
                'clinical_trials': [
                    ct
                    for ct in evidence_item.source.clinical_trials
                ]
            },
            'variant_id': evidence_item.variant_id,
            # TODO: Find variant w phenotypes
            'phenotypes': []
        }
        if is_assertion:
            e['assertions'] = [
                self._assertions(assertion)
                for assertion in evidence_item.assertions
            ]
            # TODO: Add lifecycle_actions, fields_with_pending_changes
            e['gene_id'] = evidence_item.gene_id,
            # TODO: Add state_params

        return e

    def _assertions(self, assertion):
        return {
            'id': assertion.id,
            'type': assertion.type,
            'name': assertion.name,
            'summary': assertion.summary,
            'description': assertion.description,
            'gene': {
                'name': assertion.gene.name,
                'id': assertion.gene.id
            },
            'variant': {
                'name': assertion.variant.name,
                'id': assertion.variant.id
            },
            'disease': {
                'id': assertion.disease.id,
                'name': assertion.disease.name,
                'display_name': assertion.disease.display_name,
                'doid': assertion.disease.doid,
                'url': assertion.disease.url
            },
            'drugs': [
                {
                    'id': drug.id,
                    'name': drug.name,
                    'ncit_id': drug.ncit_id,
                    'aliases': drug.aliases
                }
                for drug in assertion.drugs
            ],
            'evidence_type': assertion.evidence_type,
            'evidence_direction': assertion.evidence_direction,
            'clinical_significance': assertion.clinical_significance,
            # TODO: Add evidence_item_count
            'fda_regulatory_approval':
                assertion.fda_regulatory_approval,
            'status': assertion.status,
            # TODO: Add open_change_count, pending_evidence_count
        }

    def _variant_coordinates(self, variant):
        """Return a variant's coordinates."""
        return {
            'chromosome': variant.coordinates.chromosome,
            'start': variant.coordinates.start,
            'stop': variant.coordinates.stop,
            'reference_bases': variant.coordinates.reference_bases,
            'variant_bases': variant.coordinates.variant_bases,
            'representative_transcript':
                variant.coordinates.representative_transcript,
            'chromosome2': variant.coordinates.chromosome2,
            'start2': variant.coordinates.start2,
            'stop2': variant.coordinates.stop2,
            'representative_transcript2':
                variant.coordinates.representative_transcript2,
            'ensembl_version': variant.coordinates.ensembl_version,
            'reference_build': variant.coordinates.reference_build
        }

    def _variant_types(self, variant_type):
        return {
            'id': variant_type.id,
            'name': variant_type.name,
            'display_name': variant_type.display_name,
            'so_id': variant_type.so_id,
            'description': variant_type.description,
            'url': variant_type.url
        }


c = CIViC()
c.harvest()
=======
        # self.civic_api_url = 'https://civicdb.org/api/'

    def harvest(self):
        self.evidence = self.harvest_evidence()


    def harvest_evidence(self):
        civicpy.load_cache(on_stale='ignore')
        evidence_classes = civicpy.get_all_evidence()
        evidence = []

        for ev in evidence_classes:
            ev_record = {
                "id": ev.id,
                "name": ev.name,
                "description": ev.description,
                "disease": {
                    "id": ev.disease.id,
                    "name": ev.disease.name,
                    "display_name": ev.disease.display_name,
                    "doid": ev.disease.doid,
                    "url": ev.disease.url
                },
                "drugs": [
                    {"id": drug.id,
                    "name": drug.name,
                    "ncit_id": drug.ncit_id,
                    "aliases": drug.aliases}
                    for drug in ev.drugs
                ],
                "rating": ev.rating,
                "evidence_level": ev.evidence_level,
                "evidence_type": ev.evidence_type,
                "clinical_significance": ev.clinical_significance,
                "evidence_direction": ev.evidence_direction,
                "variant_origin": ev.variant_origin,
                "drug_interaction_type": ev.drug_interaction_type,
                "status": ev.status,
                "type": ev.type,
                "source": {
                    "id": ev.source.id,
                    "name": ev.source.name,
                    "citation": ev.source.citation,
                    "citation_id": ev.source.citation_id,
                    "source_type": ev.source.source_type,
                    "asco_abstract_id": ev.source.asco_abstract_id,
                    "source_url": ev.source.source_url,
                    "open_access": ev.source.open_access,
                    "pmc_id": ev.source.pmc_id,
                    "publication_date": ev.source.publication_date,
                    "journal": ev.source.journal,
                    "full_journal_title": ev.source.full_journal_title,
                    "status": ev.source.status,
                    "is_review": ev.source.is_review,
                    "clinical_trials": ev.source.clinical_trials
                },
                "variant_id": ev.variant_id,
                "phenotypes": ev.phenotypes,
                "assertions": [
                    {
                        "id": a.id,
                        "type": a.type,
                        "name": a.name,
                        "summary": a.summary,
                        "description": a.description,
                        "gene": {
                            "name": a.gene.name,
                            "id": a.gene.id
                        },
                        "variant": {
                            "name": a.variant.name,
                            "id": a.variant.id
                        },
                        "disease": a.disease,
                        "drugs": a.drugs,
                        "evidence_type": a.evidence_type,
                        "evidence_direction": a.evidence_direction,
                        "clinical_significance": a.clinical_significance,
                        # "evidence_item_count": a.evidence_item_count,
                        "fda_regulatory_approval": a.fda_regulatory_approval,
                        "status": a.status,
                    } for a in ev.assertions
                ],
                # "lifecycle_actions": ev.lifecycle_actions,
                "gene_id": ev.gene_id
            }
            evidence.append(ev_record)

        with open(f"{self.project_root}/data/civic/evidence.json", 'w+') as f:
            f.write(json.dumps(evidence))
        return evidence


civic = CIViC()
civic.harvest()
>>>>>>> f0f1a9a4
<|MERGE_RESOLUTION|>--- conflicted
+++ resolved
@@ -1,12 +1,7 @@
 """A module for the CIViC harvester."""
-from civicpy import civic
+from civicpy import civic as civicpy
 import json
 from pathlib import Path
-<<<<<<< HEAD
-=======
-from timeit import default_timer as timer
-from civicpy import civic as civicpy
->>>>>>> f0f1a9a4
 
 
 class CIViC:
@@ -15,100 +10,134 @@
     def __init__(self):
         """Initialize CIViC object."""
         self.project_root = Path(__file__).resolve().parents[2]
-<<<<<<< HEAD
 
     def harvest(self):
         """Retrieve and store records from CIViC."""
-        genes_list = self.harvest_gene()
-        variants_list = self.harvest_variants()
-        assertions_list = self.harvest_assertions()
-        self._create_composite_json(genes_list, variants_list, assertions_list)
-
-    def _create_composite_json(self, genes_list, variants_list,
-                               assertions_list):
-        """Create composite json file containing gene,
-        evidence, variant, and assertion data.
+        try:
+            # civicpy.load_cache(on_stale='ignore')
+            evidence = self.harvest_evidence()
+            genes = self.harvest_genes()
+            variants = self.harvest_variants()
+            assertions = self.harvest_assertions()
+            self._create_json(evidence, genes, variants, assertions)
+            print('CIViC Harvester was successful.')
+            return True
+        except:  # noqa: E722 # TODO: Add specific exception error
+            print('CIViC Harvester was not successful.')
+            return False
+
+    def _create_json(self, evidence, genes, variants, assertions):
+        """Create a composite json file containing evidence, genes, variants,
+        and assertions.
         """
         composite_dict = {
-            'GENES': genes_list,
-            'VARIANTS': variants_list,
-            'ASSERTIONS': assertions_list
+            'evidence': evidence,
+            'genes': genes,
+            'variants': variants,
+            'assertions': assertions
         }
 
+        # Create composite json
         with open(f'{self.project_root}/data/civic/civic_harvester.json',
                   'w+') as f:
             json.dump(composite_dict, f)
-
-    def harvest_variants(self):
-        """Harvest variant data."""
-        variants = civic.get_all_variants()
-        variants_list = list()
-
-        for variant in variants:
-            v = {
-                'id': variant.id,
-                'entrez_name': variant.entrez_name,
-                'entrez_id': variant.entrez_id,
-                'name': variant.name,
-                'description': variant.description,
-                'gene_id': variant.gene_id,
-                'type': variant.type,
-                'variant_types': [
-                    self._variant_types(variant_type)
-                    for variant_type in variant.variant_types
-                ],
-                'civic_actionability_score':
-                    variant.civic_actionability_score,
-                'coordinates': self._variant_coordinates(variant),
-                'evidence_items': [
-                    self._evidence_item(evidence_item)
-                    for evidence_item in variant.evidence_items
-                ],
-                'variant_groups': [
+            f.close()
+
+        # Create individual json for evidence, genes, variants, and assertions
+        data = ['evidence', 'genes', 'variants', 'assertions']
+        for d in data:
+            with open(f'{self.project_root}/data/civic/{d}.json', 'w+') as f:
+                f.write(json.dumps(composite_dict[d]))
+                f.close()
+
+    def harvest_evidence(self):
+        """Harvest evidence."""
+        evidence_classes = civicpy.get_all_evidence()
+        evidence = list()
+
+        for ev in evidence_classes:
+            ev_record = {
+                "id": ev.id,
+                "name": ev.name,
+                "description": ev.description,
+                "disease": {
+                    "id": ev.disease.id,
+                    "name": ev.disease.name,
+                    "display_name": ev.disease.display_name,
+                    "doid": ev.disease.doid,
+                    "url": ev.disease.url
+                },
+                "drugs": [
                     {
-                        'id': variant_group.id,
-                        'name': variant_group.name,
-                        'description': variant_group.description,
-                        'variants': [
-                            {
-                                'id': variant.id,
-                                'entrez_name': variant.entrez_name,
-                                'entrez_id': variant.entrez_id,
-                                'name': variant.name,
-                                'gene_id': variant.gene_id,
-                                'type': variant.type,
-                                'variant_types': [
-                                    self._variant_types(variant_type)
-                                    for variant_type in variant.variant_types
-                                ],
-                                'civic_actionability_score':
-                                    variant.civic_actionability_score,
-                                'coordinates':
-                                    self._variant_coordinates(variant)
-                            }
-                            for variant in variant_group.variants
-                        ]
+                        "id": drug.id,
+                        "name": drug.name,
+                        "ncit_id": drug.ncit_id,
+                        "aliases": drug.aliases
                     }
-                    for variant_group in variant.variant_groups
-                ],
-                # TODO: FIX
-                'assertions': [
-                    self._assertions(assertion)
-                    for assertion in variant.assertions
-                ],
-                'variant_aliases': variant.variant_aliases,
-                'hgvs_expressions': variant.hgvs_expressions,
-                'clinvar_entries': variant.clinvar_entries,
-                # TODO: Add lifecycle_actions
-                'allele_registry_id': variant.allele_registry_id,
-                # TODO: Add allele_registry_hgvs
+                    for drug in ev.drugs
+                ],
+                "rating": ev.rating,
+                "evidence_level": ev.evidence_level,
+                "evidence_type": ev.evidence_type,
+                "clinical_significance": ev.clinical_significance,
+                "evidence_direction": ev.evidence_direction,
+                "variant_origin": ev.variant_origin,
+                "drug_interaction_type": ev.drug_interaction_type,
+                "status": ev.status,
+                "type": ev.type,
+                "source": {
+                    "id": ev.source.id,
+                    "name": ev.source.name,
+                    "citation": ev.source.citation,
+                    "citation_id": ev.source.citation_id,
+                    "source_type": ev.source.source_type,
+                    "asco_abstract_id": ev.source.asco_abstract_id,
+                    "source_url": ev.source.source_url,
+                    "open_access": ev.source.open_access,
+                    "pmc_id": ev.source.pmc_id,
+                    "publication_date": ev.source.publication_date,
+                    "journal": ev.source.journal,
+                    "full_journal_title": ev.source.full_journal_title,
+                    "status": ev.source.status,
+                    "is_review": ev.source.is_review,
+                    "clinical_trials": ev.source.clinical_trials
+                },
+                "variant_id": ev.variant_id,
+                "phenotypes": ev.phenotypes,
+                "assertions": [
+                    {
+                        "id": a.id,
+                        "type": a.type,
+                        "name": a.name,
+                        "summary": a.summary,
+                        "description": a.description,
+                        "gene": {
+                            "name": a.gene.name,
+                            "id": a.gene.id
+                        },
+                        "variant": {
+                            "name": a.variant.name,
+                            "id": a.variant.id
+                        },
+                        "disease": a.disease,
+                        "drugs": a.drugs,
+                        "evidence_type": a.evidence_type,
+                        "evidence_direction": a.evidence_direction,
+                        "clinical_significance": a.clinical_significance,
+                        # "evidence_item_count": a.evidence_item_count,
+                        "fda_regulatory_approval": a.fda_regulatory_approval,
+                        "status": a.status,
+                    } for a in ev.assertions
+                ],
+                # "lifecycle_actions": ev.lifecycle_actions,
+                "gene_id": ev.gene_id
             }
-            variants_list.append(v)
-        return variants_list
-
-    def harvest_gene(self):
-        """Harvest gene information."""
-        genes = civic.get_all_genes()
+            evidence.append(ev_record)
+        return evidence
+
+    def harvest_genes(self):
+        """Harvest genes."""
+        genes = civicpy.get_all_genes()
         genes_list = list()
         for gene in genes:
             g = {
@@ -153,9 +182,77 @@
             genes_list.append(g)
         return genes_list
 
+    def harvest_variants(self):
+        """Harvest variants."""
+        variants = civicpy.get_all_variants()
+        variants_list = list()
+
+        for variant in variants:
+            v = {
+                'id': variant.id,
+                'entrez_name': variant.entrez_name,
+                'entrez_id': variant.entrez_id,
+                'name': variant.name,
+                'description': variant.description,
+                'gene_id': variant.gene_id,
+                'type': variant.type,
+                'variant_types': [
+                    self._variant_types(variant_type)
+                    for variant_type in variant.variant_types
+                ],
+                'civic_actionability_score':
+                    int(variant.civic_actionability_score),
+                'coordinates': self._variant_coordinates(variant),
+                'evidence_items': [
+                    self._evidence_item(evidence_item)
+                    for evidence_item in variant.evidence_items
+                ],
+                'variant_groups': [
+                    {
+                        'id': variant_group.id,
+                        'name': variant_group.name,
+                        'description': variant_group.description,
+                        'variants': [
+                            {
+                                'id': variant.id,
+                                'entrez_name': variant.entrez_name,
+                                'entrez_id': variant.entrez_id,
+                                'name': variant.name,
+                                'description': variant.description,
+                                'gene_id': variant.gene_id,
+                                'type': variant.type,
+                                'variant_types': [
+                                    self._variant_types(variant_type)
+                                    for variant_type in variant.variant_types
+                                ],
+                                'civic_actionability_score':
+                                    int(variant.civic_actionability_score) if int(variant.civic_actionability_score) == variant.civic_actionability_score else variant.civic_actionability_score,  # noqa: E501
+                                'coordinates':
+                                    self._variant_coordinates(variant)
+                            }
+                            for variant in variant_group.variants
+                        ],
+                        'type': variant_group.type
+                    }
+                    for variant_group in variant.variant_groups
+                ],
+                'assertions': [
+                    self._assertions(assertion)
+                    for assertion in variant.assertions
+                ],
+                'variant_aliases': variant.variant_aliases,
+                'hgvs_expressions': variant.hgvs_expressions,
+                'clinvar_entries': variant.clinvar_entries,
+                # TODO: Add lifecycle_actions
+                'allele_registry_id': variant.allele_registry_id,
+                # TODO: Add allele_registry_hgvs
+            }
+            variants_list.append(v)
+        return variants_list
+
     def harvest_assertions(self):
-        """Harvest assertion data."""
-        assertions = civic.get_all_assertions()
+        """Harvest assertions."""
+        assertions = civicpy.get_all_assertions()
         assertions_list = list()
 
         for assertion in assertions:
@@ -215,6 +312,7 @@
         return assertions_list
 
     def _evidence_item(self, evidence_item, is_assertion=False):
+        """Return evidence item data."""
         e = {
             'id': evidence_item.id,
             'name': evidence_item.name,
@@ -291,6 +389,7 @@
         return e
 
     def _assertions(self, assertion):
+        """Return assertions."""
         return {
             'id': assertion.id,
             'type': assertion.type,
@@ -351,6 +450,7 @@
         }
 
     def _variant_types(self, variant_type):
+        """Return variant_type data."""
         return {
             'id': variant_type.id,
             'name': variant_type.name,
@@ -361,102 +461,5 @@
         }
 
 
-c = CIViC()
-c.harvest()
-=======
-        # self.civic_api_url = 'https://civicdb.org/api/'
-
-    def harvest(self):
-        self.evidence = self.harvest_evidence()
-
-
-    def harvest_evidence(self):
-        civicpy.load_cache(on_stale='ignore')
-        evidence_classes = civicpy.get_all_evidence()
-        evidence = []
-
-        for ev in evidence_classes:
-            ev_record = {
-                "id": ev.id,
-                "name": ev.name,
-                "description": ev.description,
-                "disease": {
-                    "id": ev.disease.id,
-                    "name": ev.disease.name,
-                    "display_name": ev.disease.display_name,
-                    "doid": ev.disease.doid,
-                    "url": ev.disease.url
-                },
-                "drugs": [
-                    {"id": drug.id,
-                    "name": drug.name,
-                    "ncit_id": drug.ncit_id,
-                    "aliases": drug.aliases}
-                    for drug in ev.drugs
-                ],
-                "rating": ev.rating,
-                "evidence_level": ev.evidence_level,
-                "evidence_type": ev.evidence_type,
-                "clinical_significance": ev.clinical_significance,
-                "evidence_direction": ev.evidence_direction,
-                "variant_origin": ev.variant_origin,
-                "drug_interaction_type": ev.drug_interaction_type,
-                "status": ev.status,
-                "type": ev.type,
-                "source": {
-                    "id": ev.source.id,
-                    "name": ev.source.name,
-                    "citation": ev.source.citation,
-                    "citation_id": ev.source.citation_id,
-                    "source_type": ev.source.source_type,
-                    "asco_abstract_id": ev.source.asco_abstract_id,
-                    "source_url": ev.source.source_url,
-                    "open_access": ev.source.open_access,
-                    "pmc_id": ev.source.pmc_id,
-                    "publication_date": ev.source.publication_date,
-                    "journal": ev.source.journal,
-                    "full_journal_title": ev.source.full_journal_title,
-                    "status": ev.source.status,
-                    "is_review": ev.source.is_review,
-                    "clinical_trials": ev.source.clinical_trials
-                },
-                "variant_id": ev.variant_id,
-                "phenotypes": ev.phenotypes,
-                "assertions": [
-                    {
-                        "id": a.id,
-                        "type": a.type,
-                        "name": a.name,
-                        "summary": a.summary,
-                        "description": a.description,
-                        "gene": {
-                            "name": a.gene.name,
-                            "id": a.gene.id
-                        },
-                        "variant": {
-                            "name": a.variant.name,
-                            "id": a.variant.id
-                        },
-                        "disease": a.disease,
-                        "drugs": a.drugs,
-                        "evidence_type": a.evidence_type,
-                        "evidence_direction": a.evidence_direction,
-                        "clinical_significance": a.clinical_significance,
-                        # "evidence_item_count": a.evidence_item_count,
-                        "fda_regulatory_approval": a.fda_regulatory_approval,
-                        "status": a.status,
-                    } for a in ev.assertions
-                ],
-                # "lifecycle_actions": ev.lifecycle_actions,
-                "gene_id": ev.gene_id
-            }
-            evidence.append(ev_record)
-
-        with open(f"{self.project_root}/data/civic/evidence.json", 'w+') as f:
-            f.write(json.dumps(evidence))
-        return evidence
-
-
 civic = CIViC()
-civic.harvest()
->>>>>>> f0f1a9a4
+civic.harvest()