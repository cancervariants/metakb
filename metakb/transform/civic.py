"""A module for to transform CIViC."""
from typing import Optional, Dict, List
import logging

from ga4gh.vrsatile.pydantic.vrsatile_models import VariationDescriptor, \
    Extension, Expression, GeneDescriptor, ValueObjectDescriptor

from metakb.transform.base import Transform
import metakb.schemas as schemas


logger = logging.getLogger('metakb.transform.civic')
logger.setLevel(logging.DEBUG)


class CIViCTransform(Transform):
    """A class for transforming CIViC to the common data model."""

    def __init__(self) -> None:
        """Initialize CIViC Transform class."""
        super().__init__()
        # Able to normalize these IDSs
        self.valid_ids = {
            'variation_descriptors': dict(),
            'disease_descriptors': dict(),
            'therapy_descriptors': dict()
        }
        # Unable to normalize these IDSs
        self.invalid_ids = {
            'therapy_descriptors': list(),
            'disease_descriptors': list()
        }

<<<<<<< HEAD
    def _create_json(self,
                     civic_dir=APP_ROOT / 'data' / 'civic' / 'transform',
                     fn='civic_cdm.json') -> None:
        """Create a composite JSON for the transformed CIViC data.

        :param Path civic_dir: The civic transform data directory
        :param str fn: The file name for the transformed data
        """
        civic_dir.mkdir(exist_ok=True, parents=True)
        with open(f"{civic_dir}/{fn}", 'w+') as f:
            json.dump(self.transformed, f, indent=4)

    def transform(self,
                  documents_ix: Optional[Dict] = None) -> Dict[str, dict]:
=======
    def transform(self, propositions_documents_ix=None) -> Dict[str, dict]:
>>>>>>> bd943d19
        """Transform CIViC harvested json to common data model.

        :param Optional[Dict] documents_ix: Indexes for documents
        :return: An updated documents_ix object
        """
        data = self.extract_harvester()
        evidence_items = data['evidence']
        assertions = data['assertions']
        variants = data['variants']
        genes = data['genes']
        if not documents_ix:
            documents_ix = {
                'document_index': 1,  # Keep track of documents index value
                'documents': dict(),  # {document_id: document_index}
            }

        # Filter Variant IDs for
        # Prognostic, Predictive, and Diagnostic evidence
        supported_evidence_types = ['Prognostic', 'Predictive', 'Diagnostic']
        vids = {e['variant_id'] for e in evidence_items
                if e['evidence_type'] in supported_evidence_types}
        vids |= {a['variant']['id'] for a in assertions
                 if a['evidence_type'] in supported_evidence_types}

        self._add_variation_descriptors(variants, vids)
        self._add_gene_descriptors(genes)
        self._add_methods()
        self._transform_evidence_and_assertions(evidence_items, documents_ix)
        self._transform_evidence_and_assertions(assertions, documents_ix,
                                                is_evidence=False)
        return documents_ix

    def _transform_evidence_and_assertions(self, records: List[Dict],
                                           documents_ix: Dict[str, str],
                                           is_evidence=True) -> None:
        """Transform statements, propositions, descriptors, and documents
        from CIViC evidence items and assertions.

        :param list records: CIViC Evidence Items or Assertions
        :param Dict[str, str] documents_ix: Indexes for documents
        :param bool is_evidence: `True` if records are evidence items.
            `False` if records are assertions.
        """
        for r in records:
            name_lower = r['name'].lower()
            if name_lower.startswith('eid'):
                civic_id = name_lower.replace('eid', 'civic.eid:')
            else:
                civic_id = name_lower.replace('aid', 'civic.aid:')

            # Omit entries that are not in an accepted state
            if r['status'] != 'accepted':
                logger.warning(f"{civic_id} has status: {r['status']}")
                continue

            if r['evidence_type'] not in ['Predictive', 'Prognostic',
                                          'Diagnostic']:
                continue
            else:
                # Functional Evidence types do not have a disease
                if not r['disease']:
                    continue

            if r['evidence_type'] == 'Predictive':
                if len(r['drugs']) != 1:
                    continue
                else:
                    therapy_id = f"civic.tid:{r['drugs'][0]['id']}"
                    therapy_descriptor = \
                        self._add_therapy_descriptor(therapy_id, r)
                    if not therapy_descriptor:
                        continue

                    if therapy_descriptor not in self.therapy_descriptors:
                        self.therapy_descriptors.append(therapy_descriptor)
            else:
                therapy_id = None
                therapy_descriptor = None

            disease_id = f"civic.did:{r['disease']['id']}"
            disease_descriptor = self._add_disease_descriptor(disease_id, r)
            if not disease_descriptor:
                continue

            if disease_descriptor not in self.disease_descriptors:
                self.disease_descriptors.append(disease_descriptor)

            if is_evidence:
                variant_id = f"civic.vid:{r['variant_id']}"
            else:
                variant_id = f"civic.vid:{r['variant']['id']}"
            variation_descriptor = \
                self.valid_ids['variation_descriptors'].get(variant_id)
            if not variation_descriptor:
                continue

            proposition = self._get_proposition(
                r, variation_descriptor, disease_descriptor,
                therapy_descriptor
            )

            # Only support Therapeutic Response and Prognostic
            if not proposition:
                continue

            if proposition not in self.propositions:
                self.propositions.append(proposition)

            if is_evidence:
                # Evidence items's method and evidence level
                method = f'method:{schemas.MethodID.CIVIC_EID_SOP:03}'
                evidence_level = f"civic.evidence_level:{r['evidence_level']}"

                # Supported by evidence for evidence item
                document = self._get_eid_document(r['source'])
                if document not in self.documents:
                    self.documents.append(document)
                supported_by = [document['id']]
            else:
                # Assertion's method
                if r['amp_level'] and not r['acmg_codes']:
                    method = \
                        f'method:' \
                        f'{schemas.MethodID.CIVIC_AID_AMP_ASCO_CAP.value:03}'
                elif not r['amp_level'] and r['acmg_codes']:
                    method = f'method:' \
                             f'{schemas.MethodID.CIVIC_AID_ACMG.value:03}'
                else:
                    # Statements are required to have a method
                    logger.warning(f"Unable to get method for {civic_id}")
                    continue

                # assertion's evidence level
                evidence_level = self._get_assertion_evidence_level(r)

                # Supported by evidence for assertion
                supported_by = list()
                documents = \
                    self._get_aid_document(r, documents_ix)
                for d in documents:
                    if d not in self.documents:
                        self.documents.append(d)
                    supported_by.append(d['id'])
                for evidence_item in r['evidence_items']:
                    supported_by.append(f"civic.eid:"
                                        f"{evidence_item['id']}")

            statement = schemas.Statement(
                id=civic_id,
                description=r['description'],
                direction=self._get_evidence_direction(
                    r['evidence_direction']),
                evidence_level=evidence_level,
                proposition=proposition['id'],
                variation_origin=self._get_variation_origin(
                    r['variant_origin']),
                variation_descriptor=variant_id,
                therapy_descriptor=therapy_id,
                disease_descriptor=disease_id,
                method=method,
                supported_by=supported_by
            ).dict(exclude_none=True)
            self.statements.append(statement)

    def _get_evidence_direction(self, direction) -> Optional[str]:
        """Return the evidence direction.

        :param str direction: The civic evidence_direction value
        :return: `supports` or `does_not_support` or None
        """
        if direction == 'Supports':
            return schemas.Direction.SUPPORTS.value
        elif direction == 'Does Not Support':
            return schemas.Direction.DOES_NOT_SUPPORT.value
        else:
            return None

    def _get_assertion_evidence_level(self, assertion) -> Optional[str]:
        """Return evidence_level for CIViC assertion.

        :param dict assertion: CIViC Assertion
        :return: CIViC assertion evidence_level
        """
        evidence_level = None
        # TODO: CHECK
        if assertion['amp_level']:
            if assertion['amp_level'] == 'Not Applicable':
                evidence_level = None
            else:
                tier, level = assertion['amp_level'].split(' - ')
                tier = tier.split()[1]
                if tier == 'I':
                    tier = 1
                elif tier == 'II':
                    tier = 2
                elif tier == 'III':
                    tier = 3
                elif tier == 'IV':
                    tier = 4
                evidence_level = f"amp_asco_cap_2017_level:" \
                                 f"{tier}{level.split()[1]}"
        return evidence_level

    def _get_proposition(self, record, variation_descriptor,
                         disease_descriptor, therapy_descriptor
                         ) -> Optional[dict]:
        """Return a proposition for a record.

        :param dict record: CIViC EID or AID
        :param dict variation_descriptor: The record's variation descriptor
        :param dict disease_descriptor: The record's disease descriptor
        :param dict therapy_descriptor: The record's therapy descriptor
        :return: A proposition
        """
        try:
            proposition_type = \
                self._get_proposition_type(record["evidence_type"])
        except KeyError:
            return None

        predicate = self._get_predicate(proposition_type,
                                        record["clinical_significance"])

        # Don't support TR that has  `None`, "N/A", or "Unknown" predicate
        if not predicate:
            return None

        params = {
            "id": "",
            "type": proposition_type,
            "predicate": predicate,
            "subject": variation_descriptor["variation_id"],
            "object_qualifier": disease_descriptor["disease_id"]
        }
        concept_ids = [params["subject"], params["object_qualifier"]]

        if proposition_type == schemas.PropositionType.PREDICTIVE:
            params["object"] = therapy_descriptor["therapy_id"]
            concept_ids += [params["object"]]

        params["id"] = self._get_proposition_ID(
            params["type"],
            params["predicate"],
            concept_ids
        )

        if proposition_type == schemas.PropositionType.PROGNOSTIC.value:
            proposition = \
                schemas.PrognosticProposition(**params).dict(exclude_none=True)
        elif proposition_type == schemas.PropositionType.PREDICTIVE.value:
            params["object"] = therapy_descriptor["therapy_id"]
            proposition =\
                schemas.TherapeuticResponseProposition(**params).dict(
                    exclude_none=True
                )
        elif proposition_type == schemas.PropositionType.DIAGNOSTIC.value:
            proposition = \
                schemas.DiagnosticProposition(**params).dict(
                    exclude_none=True)
        else:
            proposition = None
        return proposition

    def _get_proposition_type(self,
                              evidence_type,
                              is_evidence=True) -> Optional[schemas.Proposition]:  # noqa: E501
        """Return proposition type for a given EID or AID.

        :param str evidence_type: CIViC evidence type
        :param bool is_evidence: `True` if EID. `False` if AID.
        :return: Proposition's type
        """
        evidence_type = evidence_type.upper()
        if evidence_type in schemas.PropositionType.__members__.keys():
            if evidence_type == 'PREDISPOSING':
                if is_evidence:
                    proposition_type = schemas.PropositionType.PREDISPOSING
                else:
                    proposition_type = schemas.PropositionType.PATHOGENIC
            else:
                proposition_type = schemas.PropositionType[evidence_type]
        else:
            raise KeyError(f"Proposition Type {evidence_type} not found in "
                           f"schemas.PropositionType")
        return proposition_type

    def _get_variation_origin(self, variant_origin) -> Optional[str]:
        """Return variant origin.

        :param str variant_origin: CIViC variant origin
        :return: Variation origin
        """
        if variant_origin == 'Somatic':
            origin = schemas.VariationOrigin.SOMATIC.value
        elif variant_origin in ['Rare Germline', 'Common Germline']:
            origin = schemas.VariationOrigin.GERMLINE.value
        elif variant_origin == 'N/A':
            origin = schemas.VariationOrigin.NOT_APPLICABLE.value
        else:
            origin = None
        return origin

    def _get_predicate(self, proposition_type,
                       clin_sig) -> Optional[schemas.Predicate]:
        """Return predicate for an evidence item.

        :param str proposition_type: The proposition type
        :param str clin_sig: The evidence item's clinical significance
        :return: Predicate for proposition if valid
        """
        if clin_sig is None or clin_sig.upper() in ['N/A', 'UNKNOWN']:
            return None

        clin_sig = '_'.join(clin_sig.upper().split())
        predicate = None

        if proposition_type == schemas.PropositionType.PREDICTIVE:
            if clin_sig == 'SENSITIVITY/RESPONSE':
                predicate = schemas.PredictivePredicate.SENSITIVITY
            elif clin_sig == 'RESISTANCE':
                predicate = schemas.PredictivePredicate.RESISTANCE
        elif proposition_type == schemas.PropositionType.DIAGNOSTIC:
            predicate = schemas.DiagnosticPredicate[clin_sig]
        elif proposition_type == schemas.PropositionType.PROGNOSTIC:
            if clin_sig == 'POSITIVE':
                predicate = schemas.PrognosticPredicate.BETTER_OUTCOME
            else:
                predicate = schemas.PrognosticPredicate[clin_sig]
        elif proposition_type == schemas.PropositionType.FUNCTIONAL:
            predicate = schemas.FunctionalPredicate[clin_sig]
        elif proposition_type == schemas.PropositionType.ONCOGENIC:
            # TODO: There are currently no Oncogenic types in CIViC harvester
            #  Look into why this is
            pass
        elif proposition_type == schemas.PropositionType.PATHOGENIC:
            if clin_sig in ['PATHOGENIC', 'LIKELY_PATHOGENIC']:
                predicate = schemas.PathogenicPredicate.PATHOGENIC
        else:
            logger.warning(f"CIViC proposition type: {proposition_type} "
                           f"not supported in Predicate schemas")
        return predicate

    def _add_variation_descriptors(self, variants, vids) -> None:
        """Add Variation Descriptors to dict of transformations.

        :param list variants: CIViC variants
        :param set vids: Candidate CIViC Variant IDs
        """
        for variant in variants:
            if variant['id'] not in vids:
                continue
            variant_id = f"civic.vid:{variant['id']}"
            if 'c.' in variant['name']:
                variant_name = variant['name']
                if '(' in variant_name:
                    variant_name = \
                        variant_name.replace('(', '').replace(')', '')
                variant_name = variant_name.split()[-1]
            else:
                variant_name = variant['name']

            variant_query = f"{variant['entrez_name']} {variant_name}"
            hgvs_exprs = self._get_hgvs_expr(variant)

            # TODO: Remove as more get implemented in variation normalizer
            #  Filtering to speed up transformation
            vname_lower = variant['name'].lower()

            if vname_lower.endswith('fs') or '-' in vname_lower or '/' in vname_lower:  # noqa: E501
                if not hgvs_exprs:
                    logger.warning("Variation Normalizer does not support "
                                   f"{variant_id}: {variant_query}")
                    continue

            unable_to_normalize = {
                'mutation', 'amplification', 'exon', 'overexpression',
                'frameshift', 'promoter', 'deletion', 'type', 'insertion',
                'expression', 'duplication', 'copy', 'underexpression',
                'number', 'variation', 'repeat', 'rearrangement', 'activation',
                'expression', 'mislocalization', 'translocation', 'wild',
                'polymorphism', 'frame', 'shift', 'loss', 'function', 'levels',
                'inactivation', 'snp', 'fusion', 'dup', 'truncation',
                'homozygosity', 'gain', 'phosphorylation',
            }

            if set(vname_lower.split()) & unable_to_normalize:
                logger.warning("Variation Normalizer does not support "
                               f"{variant_id}: {variant_query}")
                continue

            variation_norm_resp = self.vicc_normalizers.normalize_variation(
                [variant_query]
            )

            # Couldn't find normalized concept
            if not variation_norm_resp:
                logger.warning("Variation Normalizer unable to normalize "
                               f"civic.vid:{variant['id']} using query "
                               f"{variant_query}")
                continue

            if variant['variant_types']:
                structural_type = variant['variant_types'][0]['so_id']
            else:
                structural_type = None

            variation_descriptor = VariationDescriptor(
                id=variant_id,
                label=variant['name'],
                description=variant['description'] if variant['description'] else None,  # noqa: E501
                variation_id=variation_norm_resp['variation_id'],
                variation=variation_norm_resp['variation'],
                gene_context=f"civic.gid:{variant['gene_id']}",
                structural_type=structural_type,
                expressions=hgvs_exprs,
                xrefs=self._get_variant_xrefs(variant),
                alternate_labels=[v_alias for v_alias in
                                  variant['variant_aliases'] if not
                                  v_alias.startswith('RS')],
                extensions=self._get_variant_extensions(variant)
            ).dict(by_alias=True, exclude_none=True)
            self.valid_ids['variation_descriptors'][variant_id] = \
                variation_descriptor
            self.variation_descriptors.append(
                variation_descriptor
            )

    def _get_variant_extensions(self, variant) -> list:
        """Return a list of extensions for a variant.

        :param dict variant: A CIViC variant record
        :return: A list of extensions
        """
        extensions = [
            Extension(
                name='civic_representative_coordinate',
                value={k: v for k, v in variant['coordinates'].items()
                       if v is not None}
            ).dict(exclude_none=True),
            Extension(
                name='civic_actionability_score',
                value=variant['civic_actionability_score']
            ).dict(exclude_none=True)
        ]

        variant_groups = variant['variant_groups']
        if variant_groups:
            v_groups = list()
            for v_group in variant_groups:
                params = {
                    'id': f"civic.variant_group:{v_group['id']}",
                    'label': v_group['name'],
                    'description': v_group['description'],
                    'type': 'variant_group'
                }
                if v_group['description'] == '':
                    del params['description']
                v_groups.append(params)
            extensions.append(Extension(
                name='variant_group',
                value=v_groups
            ).dict(exclude_none=True))
        return extensions

    def _get_variant_xrefs(self, v) -> Optional[List[str]]:
        """Return a list of xrefs for a variant.

        :param dict v: A CIViC variant record
        :return: A dictionary of xrefs
        """
        xrefs = []
        for xref in ['clinvar_entries', 'allele_registry_id',
                     'variant_aliases']:
            if xref == 'clinvar_entries':
                for clinvar_entry in v['clinvar_entries']:
                    if clinvar_entry and clinvar_entry not in ['N/A',
                                                               "NONE FOUND"]:
                        xrefs.append(f"{schemas.XrefSystem.CLINVAR.value}:"
                                     f"{clinvar_entry}")
            elif xref == 'allele_registry_id' and v['allele_registry_id']:
                xrefs.append(f"{schemas.XrefSystem.CLINGEN.value}:"
                             f"{v['allele_registry_id']}")
            elif xref == 'variant_aliases':
                dbsnp_xrefs = [item for item in v['variant_aliases']
                               if item.startswith('RS')]
                for dbsnp_xref in dbsnp_xrefs:
                    xrefs.append(f"{schemas.XrefSystem.DB_SNP.value}:"
                                 f"{dbsnp_xref.split('RS')[-1]}")
        return xrefs

    def _get_hgvs_expr(self, variant) -> Optional[List[Dict[str, str]]]:
        """Return a list of hgvs expressions for a given variant.

        :param dict variant: A CIViC variant record
        :return: A list of hgvs expressions
        """
        hgvs_expressions = list()
        for hgvs_expr in variant['hgvs_expressions']:
            if ':g.' in hgvs_expr:
                syntax = 'hgvs:genomic'
            elif ':c.' in hgvs_expr:
                syntax = 'hgvs:transcript'
            else:
                syntax = 'hgvs:protein'
            if hgvs_expr != 'N/A':
                hgvs_expressions.append(
                    Expression(syntax=syntax,
                               value=hgvs_expr).dict(exclude_none=True)
                )
        return hgvs_expressions

    def _add_gene_descriptors(self, genes) -> None:
        """Add Gene Descriptors to dict of transformations.

        :param list genes: CIViC genes
        """
        for gene in genes:
            gene_id = f"civic.gid:{gene['id']}"
            ncbigene = f"ncbigene:{gene['entrez_id']}"
            queries = [ncbigene, gene['name']] + gene['aliases']

            _, normalized_gene_id = \
                self.vicc_normalizers.normalize_gene(queries)

            if normalized_gene_id:
                gene_descriptor = GeneDescriptor(
                    id=gene_id,
                    label=gene['name'],
                    description=gene['description'] if gene['description'] else None,  # noqa: E501
                    gene_id=normalized_gene_id,
                    alternate_labels=gene['aliases'],
                    xrefs=[ncbigene]
                ).dict(exclude_none=True)
                self.gene_descriptors.append(gene_descriptor)
            else:
                logger.warning(f"Gene Normalizer unable to normalize {gene_id}"
                               f"using queries: {queries}")

    def _add_disease_descriptor(self, disease_id, record) \
            -> Optional[ValueObjectDescriptor]:
        """Add disease ID to list of valid or invalid transformations.

        :param str disease_id: The CIViC ID for the disease
        :param dict record: CIViC AID or EID
        :return: A disease descriptor
        """
        disease_descriptor = \
            self.valid_ids['disease_descriptors'].get(disease_id)
        if disease_descriptor:
            return disease_descriptor
        else:
            disease_descriptor = None
            if disease_id not in self.invalid_ids['disease_descriptors']:
                disease_descriptor = \
                    self._get_disease_descriptors(record['disease'])
                if disease_descriptor:
                    self.valid_ids['disease_descriptors'][disease_id] = \
                        disease_descriptor
                else:
                    self.invalid_ids['disease_descriptors'].append(disease_id)
            return disease_descriptor

    def _get_disease_descriptors(self, disease) \
            -> Optional[ValueObjectDescriptor]:
        """Get a disease descriptor.

        :param dict disease: A CIViC disease record
        :return: A Disease Descriptor
        """
        if not disease:
            return None

        disease_id = f"civic.did:{disease['id']}"
        display_name = disease['display_name']
        doid = disease['doid']

        if not doid:
            logger.warning(f"{disease_id} ({display_name}) has null DOID")
            queries = [display_name]
            xrefs = []
        else:
            doid = f"DOID:{disease['doid']}"
            queries = [doid, display_name]
            xrefs = [doid]

        _, normalized_disease_id = \
            self.vicc_normalizers.normalize_disease(queries)

        if not normalized_disease_id:
            logger.warning(f"Disease Normalizer unable to normalize: "
                           f"{disease_id} using queries {queries}")
            return None

        disease_descriptor = ValueObjectDescriptor(
            id=disease_id,
            type="DiseaseDescriptor",
            label=display_name,
            disease_id=normalized_disease_id,
            xrefs=xrefs if xrefs else None
        ).dict(exclude_none=True)
        return disease_descriptor

    def _add_therapy_descriptor(self, therapy_id, record)\
            -> Optional[ValueObjectDescriptor]:
        """Add therapy ID to list of valid or invalid transformations.

        :param str therapy_id: The CIViC ID for the drug
        :param dict record: CIViC AID or EID
        :return: A therapy descriptor
        """
        therapy_descriptor = \
            self.valid_ids['therapy_descriptors'].get(therapy_id)
        if therapy_descriptor:
            return therapy_descriptor
        else:
            therapy_descriptor = None
            if therapy_id not in self.invalid_ids['therapy_descriptors']:
                therapy_descriptor = \
                    self._get_therapy_descriptor(record['drugs'][0])
                if therapy_descriptor:
                    self.valid_ids['therapy_descriptors'][therapy_id] = \
                        therapy_descriptor
                else:
                    self.invalid_ids['therapy_descriptors'].append(therapy_id)
            return therapy_descriptor

    def _get_therapy_descriptor(self, drug) \
            -> Optional[ValueObjectDescriptor]:
        """Get a therapy descriptor.

        :param dict drug: A CIViC drug record
        :return: A Therapy Descriptor
        """
        therapy_id = f"civic.tid:{drug['id']}"
        label = drug['name']
        ncit_id = f"ncit:{drug['ncit_id']}"
        queries = [ncit_id, label]

        _, normalized_therapy_id = \
            self.vicc_normalizers.normalize_therapy(queries)

        if not normalized_therapy_id:
            logger.warning(f"Therapy Normalizer unable to normalize: "
                           f"using queries {ncit_id} and {label}")
            return None

        therapy_descriptor = ValueObjectDescriptor(
            id=therapy_id,
            type="TherapyDescriptor",
            label=label,
            therapy_id=normalized_therapy_id,
            alternate_labels=drug['aliases'],
            xrefs=[ncit_id]
        ).dict(exclude_none=True)
        return therapy_descriptor

    def _add_methods(self) -> None:
        """Add methods to list of transformations."""
        self.methods = [
            schemas.Method(
                id=f'method:'
                   f'{schemas.MethodID.CIVIC_EID_SOP:03}',
                label='Standard operating procedure for curation and clinical'
                      ' interpretation of variants in cancer',
                url='https://genomemedicine.biomedcentral.com/articles/'
                    '10.1186/s13073-019-0687-x',
                version=schemas.Date(year=2019, month=11, day=29).dict(),
                authors='Danos, A.M., Krysiak, K., Barnell, E.K. et al.'
            ).dict(exclude_none=True),
            schemas.Method(
                id=f'method:'
                   f'{schemas.MethodID.CIVIC_AID_AMP_ASCO_CAP.value:03}',
                label='Standards and Guidelines for the '
                      'Interpretation and Reporting of Sequence '
                      'Variants in Cancer: A Joint Consensus '
                      'Recommendation of the Association '
                      'for Molecular Pathology, American Society of '
                      'Clinical Oncology, and College of American '
                      'Pathologists',
                url='https://pubmed.ncbi.nlm.nih.gov/27993330/',
                version=schemas.Date(year=2017,
                                     month=1).dict(exclude_none=True),
                authors='Li MM, Datto M, Duncavage EJ, et al.'
            ).dict(exclude_none=True),
            schemas.Method(
                id=f'method:'
                   f'{schemas.MethodID.CIVIC_AID_ACMG.value:03}',
                label='Standards and guidelines for the '
                      'interpretation of sequence variants: a '
                      'joint consensus recommendation of the '
                      'American College of Medical Genetics and'
                      ' Genomics and the Association for '
                      'Molecular Pathology',
                url='https://pubmed.ncbi.nlm.nih.gov/25741868/',
                version=schemas.Date(year=2015,
                                     month=5).dict(exclude_none=True),
                authors='Richards S, Aziz N, Bale S, et al.'
            ).dict(exclude_none=True)
        ]

    def _get_eid_document(self, source) -> Optional[schemas.Document]:
        """Get an EID's document.

        :param dict source: An evidence item's source
        :return: Document for EID
        """
        source_type = source['source_type'].upper()
        if source_type in schemas.SourcePrefix.__members__:
            prefix = schemas.SourcePrefix[source_type].value
            document_id = f"{prefix}:{source['citation_id']}"
            xrefs = []
            if source['asco_abstract_id']:
                xrefs.append(f"asco.abstract:{source['asco_abstract_id']}")
            if source['pmc_id']:
                xrefs.append(f"pmc:{source['pmc_id']}")

            document = schemas.Document(
                id=document_id,
                label=source['citation'],
                description=source['name'],
                xrefs=xrefs if xrefs else None
            ).dict(exclude_none=True)
            return document
        else:
            logger.warning(f"{source_type} not in schemas.SourcePrefix")

    def _get_aid_document(self, assertion, documents_ix) \
            -> List[schemas.Document]:
        """Get an AID's documents.

        :param dict assertion: A CIViC Assertion
        :param dict documents_ix: Keeps track of document index
        :return: A list of AID documents
        """
        # NCCN Guidlines
        documents = list()
        label = assertion['nccn_guideline']
        version = assertion['nccn_guideline_version']
        if label and version:
            document_id = '_'.join((label + version).split())
            document_ix = \
                self._set_ix(documents_ix, document_id)
            documents = list()
            documents.append(schemas.Document(
                id=f"document:{document_ix:03}",
                document_id="https://www.nccn.org/professionals/"
                            "physician_gls/default.aspx",
                label=f"NCCN Guidelines: {label} version {version}"
            ).dict(exclude_none=True))

        # TODO: Check this after first pass
        # ACMG Codes
        if assertion['acmg_codes']:
            for acmg_code in assertion['acmg_codes']:
                document_id = f"acmg:{acmg_code['code']}"
                documents.append(schemas.Document(
                    id=document_id,
                    label=acmg_code['code'],
                    description=acmg_code['description']
                ).dict(exclude_none=True))

        return documents<|MERGE_RESOLUTION|>--- conflicted
+++ resolved
@@ -31,24 +31,8 @@
             'disease_descriptors': list()
         }
 
-<<<<<<< HEAD
-    def _create_json(self,
-                     civic_dir=APP_ROOT / 'data' / 'civic' / 'transform',
-                     fn='civic_cdm.json') -> None:
-        """Create a composite JSON for the transformed CIViC data.
-
-        :param Path civic_dir: The civic transform data directory
-        :param str fn: The file name for the transformed data
-        """
-        civic_dir.mkdir(exist_ok=True, parents=True)
-        with open(f"{civic_dir}/{fn}", 'w+') as f:
-            json.dump(self.transformed, f, indent=4)
-
     def transform(self,
                   documents_ix: Optional[Dict] = None) -> Dict[str, dict]:
-=======
-    def transform(self, propositions_documents_ix=None) -> Dict[str, dict]:
->>>>>>> bd943d19
         """Transform CIViC harvested json to common data model.
 
         :param Optional[Dict] documents_ix: Indexes for documents
