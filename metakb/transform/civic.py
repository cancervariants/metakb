--- conflicted
+++ resolved
@@ -141,12 +141,9 @@
                         self._add_therapy_descriptor(therapy_id, r)
                     if not therapy_descriptor:
                         continue
-<<<<<<< HEAD
-=======
 
                     if therapy_descriptor not in self.transformed['therapy_descriptors']:  # noqa: E501
                         self.transformed['therapy_descriptors'].append(therapy_descriptor)  # noqa: E501
->>>>>>> 01c960ca
             else:
                 therapy_id = None
                 therapy_descriptor = None
@@ -156,7 +153,9 @@
             if not disease_descriptor:
                 continue
 
-<<<<<<< HEAD
+            if disease_descriptor not in self.transformed['disease_descriptors']:  # noqa: E501
+                self.transformed['disease_descriptors'].append(disease_descriptor)  # noqa: E501
+
             if is_evidence:
                 variant_id = f"civic:vid{r['variant_id']}"
             else:
@@ -233,87 +232,6 @@
             ).dict(exclude_none=True)
             self.transformed['statements'].append(statement)
 
-=======
-            if disease_descriptor not in self.transformed['disease_descriptors']:  # noqa: E501
-                self.transformed['disease_descriptors'].append(disease_descriptor)  # noqa: E501
-
-            if is_evidence:
-                variant_id = f"civic:vid{r['variant_id']}"
-            else:
-                variant_id = f"civic:vid{r['variant']['id']}"
-            variation_descriptor = \
-                self.valid_ids['variation_descriptors'].get(variant_id)
-            if not variation_descriptor:
-                continue
-
-            proposition = self._get_proposition(
-                r, variation_descriptor, disease_descriptor,
-                therapy_descriptor, propositions_documents_ix
-            )
-
-            # Only support Therapeutic Response and Prognostic
-            if not proposition:
-                continue
-
-            if proposition not in self.transformed['propositions']:
-                self.transformed['propositions'].append(proposition)
-
-            if is_evidence:
-                # Evidence items's method and evidence level
-                method = f'method:{schemas.MethodID.CIVIC_EID_SOP:03}'
-                evidence_level = f"civic.evidence_level:{r['evidence_level']}"
-
-                # Supported by evidence for evidence item
-                document = self._get_eid_document(r['source'])
-                if document not in self.transformed['documents']:
-                    self.transformed['documents'].append(document)
-                supported_by = [document['id']]
-            else:
-                # Assertion's method
-                if r['amp_level'] and not r['acmg_codes']:
-                    method = \
-                        f'method:' \
-                        f'{schemas.MethodID.CIVIC_AID_AMP_ASCO_CAP.value:03}'
-                elif not r['amp_level'] and r['acmg_codes']:
-                    method = f'method:' \
-                             f'{schemas.MethodID.CIVIC_AID_ACMG.value:03}'
-                else:
-                    logger.warning(f"Unable to get method for {r['name']}")
-                    method = None
-
-                # assertion's evidence level
-                evidence_level = self._get_assertion_evidence_level(r)
-
-                # Supported by evidence for assertion
-                supported_by = list()
-                documents = \
-                    self._get_aid_document(r, propositions_documents_ix)
-                for d in documents:
-                    if d not in self.transformed['documents']:
-                        self.transformed['documents'].append(d)
-                    supported_by.append(d['id'])
-                for evidence_item in r['evidence_items']:
-                    supported_by.append(f"civic:eid{evidence_item['id']}")
-
-            statement = schemas.Statement(
-                id=f"{schemas.NamespacePrefix.CIVIC.value}:"
-                   f"{r['name'].lower()}",
-                description=r['description'],
-                direction=self._get_evidence_direction(
-                    r['evidence_direction']),
-                evidence_level=evidence_level,
-                proposition=proposition['id'],
-                variation_origin=self._get_variation_origin(
-                    r['variant_origin']),
-                variation_descriptor=variant_id,
-                therapy_descriptor=therapy_id,
-                disease_descriptor=disease_id,
-                method=method,
-                supported_by=supported_by
-            ).dict(exclude_none=True)
-            self.transformed['statements'].append(statement)
-
->>>>>>> 01c960ca
     def _get_evidence_direction(self, direction) -> Optional[str]:
         """Return the evidence direction.
 
@@ -502,34 +420,20 @@
             vname_lower = variant['name'].lower()
 
             if vname_lower.endswith('fs') or vname_lower.endswith('del') or '-' in vname_lower or '/' in vname_lower:  # noqa: E501
-<<<<<<< HEAD
-                logger.warning("Variant Normalizer does not support "
-                               f"{variant_id}: {variant_query}")
-                continue
-=======
                 if not hgvs_exprs:
                     logger.warning("Variant Normalizer does not support "
                                    f"{variant_id}: {variant_query}")
                     continue
->>>>>>> 01c960ca
 
             unable_to_normalize = {
                 'mutation', 'amplification', 'exon', 'overexpression',
                 'frameshift', 'promoter', 'deletion', 'type', 'insertion',
-<<<<<<< HEAD
-                'expression', 'duplication', 'copy', 'underexpression'
-=======
                 'expression', 'duplication', 'copy', 'underexpression',
->>>>>>> 01c960ca
                 'number', 'variation', 'repeat', 'rearrangement', 'activation',
                 'expression', 'mislocalization', 'translocation', 'wild',
                 'polymorphism', 'frame', 'shift', 'loss', 'function', 'levels',
                 'inactivation', 'snp', 'fusion', 'dup', 'truncation',
-<<<<<<< HEAD
-                'homozygosity', 'gain',
-=======
                 'homozygosity', 'gain', 'phosphorylation',
->>>>>>> 01c960ca
             }
 
             if set(vname_lower.split()) & unable_to_normalize:
@@ -538,19 +442,6 @@
                                    f"{variant_id}: {variant_query}")
                     continue
 
-<<<<<<< HEAD
-            hgvs_exprs_queries = list()
-            if 'c.' in variant_query:
-                is_transcript = True
-            else:
-                is_transcript = False
-
-            for expr in hgvs_exprs:
-                if 'protein' in expr['syntax'] and not is_transcript:
-                    hgvs_exprs_queries.append(expr['value'])
-                elif 'transcript' in expr['syntax'] and is_transcript:
-                    hgvs_exprs_queries.append(expr['value'])
-=======
             # If c. in variant name, this indicates transcript
             # Otherwise it indicates protein or genomic
             transcript_queries = list()
@@ -574,7 +465,6 @@
                 queries = \
                     protein_queries + genomic_queries + \
                     [variant_query] + transcript_queries
->>>>>>> 01c960ca
 
             variant_norm_resp = self._get_variant_norm_resp(
                 queries, normalizer_responses
@@ -843,7 +733,6 @@
     def _add_therapy_descriptor(self, therapy_id, record)\
             -> Optional[schemas.ValueObjectDescriptor]:
         """Add therapy ID to list of valid or invalid transformations.
-<<<<<<< HEAD
 
         :param str therapy_id: The CIViC ID for the drug
         :param dict record: CIViC AID or EID
@@ -872,36 +761,6 @@
         :param dict drug: A CIViC drug record
         :return: A Therapy Descriptor
         """
-=======
-
-        :param str therapy_id: The CIViC ID for the drug
-        :param dict record: CIViC AID or EID
-        :return: A therapy descriptor
-        """
-        therapy_descriptor = \
-            self.valid_ids['therapy_descriptors'].get(therapy_id)
-        if therapy_descriptor:
-            return therapy_descriptor
-        else:
-            therapy_descriptor = None
-            if therapy_id not in self.invalid_ids['therapy_descriptors']:
-                therapy_descriptor = \
-                    self._get_therapy_descriptor(record['drugs'][0])
-                if therapy_descriptor:
-                    self.valid_ids['therapy_descriptors'][therapy_id] = \
-                        therapy_descriptor
-                else:
-                    self.invalid_ids['therapy_descriptors'].append(therapy_id)
-            return therapy_descriptor
-
-    def _get_therapy_descriptor(self, drug) \
-            -> Optional[schemas.ValueObjectDescriptor]:
-        """Get a therapy descriptor.
-
-        :param dict drug: A CIViC drug record
-        :return: A Therapy Descriptor
-        """
->>>>>>> 01c960ca
         therapy_id = f"civic:tid{drug['id']}"
         label = drug['name']
         ncit_id = f"ncit:{drug['ncit_id']}"
