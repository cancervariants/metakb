"""A module to convert MOA resources to common data model"""
from metakb import PROJECT_ROOT
import json
import logging
import metakb.schemas as schemas
from gene.query import QueryHandler as GeneQueryHandler
from variant.to_vrs import ToVRS
from variant.normalize import Normalize as VariantNormalizer
from variant.tokenizers.caches.amino_acid_cache import AminoAcidCache
from therapy.query import QueryHandler as TherapyQueryHandler
from disease.query import QueryHandler as DiseaseQueryHandler
from urllib.parse import quote

logger = logging.getLogger('metakb')
logger.setLevel(logging.DEBUG)


class MOATransform:
    """A class for transforming MOA resources to common data model."""

    def __init__(self,
                 file_path=f"{PROJECT_ROOT}/data/moa/moa_harvester.json"):
        """
        Initialize VICC normalizers and class attributes

        :param: The file path to the harvested json to transform
        """
        self.file_path = file_path
        self.gene_query_handler = GeneQueryHandler()
        self.variant_normalizer = VariantNormalizer()
        self.variant_to_vrs = ToVRS()
        self.amino_acid_cache = AminoAcidCache()
        self.disease_query_handler = DiseaseQueryHandler()
        self.therapy_query_handler = TherapyQueryHandler()
        self.statements = list()
        self.propositions = list()
        self.variation_descriptors = list()
        self.gene_descriptors = list()
        self.therapy_descriptors = list()
        self.disease_descriptors = list()
        self.methods = list()
        self.documents = list()

    def _extract(self):
        """Extract the MOA harvested data file."""
        with open(self.file_path, 'r') as f:
            return json.load(f)

    def _create_json(self,
                     moa_dir=PROJECT_ROOT / 'data' / 'moa' / 'transform',
                     fn='moa_cdm.json'):
        """Create a composite JSON for the transformed MOA data.

        :param path moa_dir: The moa transform data directory
        :param str fn: The file name for the transformed data
        """
        moa_dir.mkdir(exist_ok=True, parents=True)

        composite_dict = {
            'statements': self.statements,
            'propositions': self.propositions,
            'variation_descriptors': self.variation_descriptors,
            'gene_descriptors': self.gene_descriptors,
            'therapy_descriptors': self.therapy_descriptors,
            'disease_descriptors': self.disease_descriptors,
            'methods': self.methods,
            'documents': self.documents
        }

<<<<<<< HEAD
    def transform(self, propositions_ix=None):
        """Transform MOA harvested JSON to common date model
=======
        with open(f"{moa_dir}/{fn}", 'w+') as f:
            json.dump(composite_dict, f)
>>>>>>> 47de09d4

    def transform(self):
        """Transform MOA harvested JSON to common date model."""
        data = self._extract()
        cdm_assertions = {}  # assertions that have been transformed to CDM

        assertions = data['assertions']
        sources = data['sources']
        variants = data['variants']
        if not propositions_ix:
            propositions_ix = {
                # Keep track of proposition index value
                'proposition_index': 1,
                # {tuple: proposition_index}
                'propositions': dict()
            }

        # Transform MOA assertions
        self._transform_statements(assertions, variants, sources,
                                   propositions_ix, cdm_assertions)

<<<<<<< HEAD
        return (responses, propositions_ix)

    def _transform_statements(self, responses, records, variants,
                              sources, propositions_ix,
                              cdm_assertions):
=======
    def _transform_statements(self, records, variants, sources,
                              propositions_ix, cdm_assertions):
>>>>>>> 47de09d4
        """Add transformed assertions to the response list.

        :param: A list of MOA assertion records
        :param: A dict of MOA variant records
        :param: A dict of MOA source records
        :param: Keeps track of proposition and support_evidence indexes
        :param: A dict containing assertions that have been
            transformed to the CDM
        """
        for record in records:
            gene_descriptors = self._get_gene_descriptors(
                self._get_record(record['variant']['id'], variants))
            descriptors = \
                self._get_descriptors(record, variants, gene_descriptors)
            if not descriptors:
                continue
            else:
                therapy_descriptors, variation_descriptors, disease_descriptors = descriptors  # noqa: E501

            propositions = \
                self._get_tr_propositions(record, variation_descriptors,
                                          disease_descriptors,
                                          therapy_descriptors,
                                          propositions_ix)

            # We only want therapeutic response for now
            if not propositions:
                continue

            documents = self._get_documents(
                self._get_record(record['source_ids'][0], sources))

            methods = self._get_method()
            statements = self._get_statement(record, propositions,
                                             variation_descriptors,
                                             therapy_descriptors,
                                             disease_descriptors,
                                             methods, documents)

            response = schemas.Response(
                statements=statements,
                propositions=propositions,
                variation_descriptors=variation_descriptors,
                gene_descriptors=gene_descriptors,
                therapy_descriptors=therapy_descriptors,
                disease_descriptors=disease_descriptors,
                methods=methods,
                documents=documents
            ).dict(exclude_none=True)

            cdm_assertions[f"moa:assertion_{record['id']}"] = response

            for field in ['statements', 'propositions',
                          'variation_descriptors', 'gene_descriptors',
                          'therapy_descriptors', 'disease_descriptors',
                          'methods', 'documents']:
                attr = getattr(self, field)
                var = response[field]
                for el in var:
                    if el not in attr:
                        attr.append(el)

    def _get_descriptors(self, record, variants, gene_descriptors):
        """Return tuple of descriptors if one exists for each type.

        :param: A MOA assertion record
        :param: MOA variant records
        :param: The corresponding gene descriptors
        :return: a tuple Descriptors
        """
        therapy_descriptors = self._get_therapy_descriptors(record)
        if len(therapy_descriptors) != 1:
            logger.warning(f"Therapy {record['therapy_name']} "
                           f"could not be found in therapy normalizer.")
            return None

        variation_descriptors = self._get_variation_descriptors(
            self._get_record(record['variant']['id'], variants),
            gene_descriptors)
        if len(variation_descriptors) != 1:
            logger.warning(f"Variant {record['variant']['feature']} "
                           f"could not be found in variant normalizer.")
            return None

        disease_descriptors = self._get_disease_descriptors(record)
        if len(disease_descriptors) != 1:
            logger.warning(f"Disease {record['disease']['name']}"
                           f" could not be found in disease normalizer.")
            return None

        return therapy_descriptors, variation_descriptors, disease_descriptors

    def _get_statement(self, record, propositions, variant_descriptors,
                       therapy_descriptors, disease_descriptors,
                       methods, documents):
        """Get a statement for an assertion.

        :param dict record: A MOA assertion record
        :param list propositions: Propositions for the record
        :param list variant_descriptors: Variant Descriptors for the record
        :param list therapy_descriptors: Therapy Descriptors for the record
        :param list disease_descriptors: Disease Descriptors for the record
        :param list methods: Assertion methods for the record
        :param list documents: Supporting evidence for the rcord
        :return: A list of statement
        """
        evidence_level = record['predictive_implication'].strip().replace(' ', '_')  # noqa: E501

        statement = schemas.Statement(
            id=f"{schemas.NamespacePrefix.MOA.value}:aid{record['id']}",
            description=record['description'],
            evidence_level=f"moa.evidence_level:"
                           f"{evidence_level}",
            proposition=propositions[0]['id'],
            variation_origin=self._get_variation_origin(record['variant']),
            variation_descriptor=variant_descriptors[0]['id'],
            therapy_descriptor=therapy_descriptors[0]['id'],
            disease_descriptor=disease_descriptors[0]['id'],
            method=methods[0]['id'],
            supported_by=[se['id'] for se in documents]
        ).dict(exclude_none=True)

        return [statement]

    def _get_tr_propositions(self, record, variation_descriptors,
                             disease_descriptors, therapy_descriptors,
                             propositions_ix):
        """Return a list of propositions.

        :param: MOA assertion
        :param: A list of Variation Descriptors
        :param: A list of Disease Descriptors
        :param: A list of therapy_descriptors
        :param: Keeps track of proposition and support_evidence indexes
        :return: A list of therapeutic propositions.
        """
        predicate = self._get_predicate(record['clinical_significance'])

        # Don't support TR that has  `None`, 'N/A', or 'Unknown' predicate
        if not predicate:
            return []

        proposition = schemas.TherapeuticResponseProposition(
            id="",
            type="therapeutic_response_proposition",
            predicate=predicate,
            subject=variation_descriptors[0]['value_id'],
            object_qualifier=disease_descriptors[0]['value']['id'],
            object=therapy_descriptors[0]['value']['id']
        ).dict(exclude_none=True)

        # Get corresponding id for proposition
        key = (proposition['type'],
               proposition['predicate'],
               proposition['subject'],
               proposition['object_qualifier'],
               proposition['object'])

        proposition_index = self._set_ix(propositions_ix,
                                         'propositions', key)
        proposition['id'] = f"proposition:{proposition_index:03}"

        return [proposition]

    def _get_predicate(self, clin_sig):
        """Get the predicate of this record

        :param: clinical significance of the assertion
        :return: predicate
        """
        predicate = None
        if not clin_sig:
            return None
        if clin_sig.upper() in schemas.PredictivePredicate.__members__.keys():
            predicate = schemas.PredictivePredicate[clin_sig.upper()].value

        return predicate

    def _get_variation_origin(self, variant):
        """Return variant origin.

        :param: A MOA variant record
        :return: A str representation of variation origin
        """
        if variant['feature_type'] == 'somatic_variant':
            origin = schemas.VariationOrigin.SOMATIC.value
        elif variant['feature_type'] == 'germline_variant':
            origin = schemas.VariationOrigin.GERMLINE.value
        else:
            origin = None

        return origin

    def _get_variation_descriptors(self, variant, g_descriptors):
        """Add variation descriptor to therapeutic response

        :param: single assertion record from MOA
        :return: list of variation descriptor
        """
        ref_allele_seq = variant['protein_change'][2] \
            if 'protein_change' in variant and variant['protein_change'] else None  # noqa: E501

        structural_type, molecule_context = None, None
        if 'variant_annotation' in variant:
            if variant['variant_annotation'] == 'Missense':
                structural_type = "SO:0001606"
                molecule_context = 'protein'

        v_norm_resp = None
        # For now, the normalizer only support a.a substitution
        if g_descriptors and 'protein_change' in variant and variant['protein_change']:  # noqa: E501
            gene = g_descriptors[0]['label']
            query = f"{gene} {variant['protein_change'][2:]}"
            try:
                validations = self.variant_to_vrs.get_validations(query)
                v_norm_resp = \
                    self.variant_normalizer.normalize(query,
                                                      validations,
                                                      self.amino_acid_cache)
            except:  # noqa: E722
                logger.warning(f"{query} not supported in variant-normalizer.")

        if not v_norm_resp:
            logger.warn(f"variant-normalizer does not support "
                        f"moa:vid{variant['id']}.")
            return []

        gene_context = g_descriptors[0]['id'] if g_descriptors else None

        variation_descriptor = schemas.VariationDescriptor(
            id=f"moa:vid{variant['id']}",
            label=variant['feature'],
            value_id=v_norm_resp.value_id,
            value=v_norm_resp.value,
            gene_context=gene_context,
            molecule_context=molecule_context,
            structural_type=structural_type,
            ref_allele_seq=ref_allele_seq,
            extensions=self._get_variant_extensions(variant)
        ).dict(exclude_none=True)

        return [variation_descriptor]

    def _get_variant_extensions(self, variant):
        """Return a list of extensions for a variant.

        :param dict variant: A MOA variant record
        :return: A list of extensions
        """
        coordinate = ['chromosome', 'start_position', 'end_position',
                      'reference_allele', 'alternate_allele',
                      'cdna_change', 'protein_change', 'exon']

        extensions = [
            schemas.Extension(
                name='moa_representative_coordinate',
                value={c: variant[c] for c in coordinate}
            ).dict(exclude_none=True)
        ]

        if variant['rsid']:
            extensions.append(
                schemas.Extension(
                    name='moa_rsid',
                    value=variant['rsid']
                ).dict(exclude_none=True)
            )
        return extensions

    def _get_gene_descriptors(self, variant):
        """Return a Gene Descriptor.

        :param: A MOA variant record
        :return: A Gene Descriptor
        """
        genes = [value for key, value in variant.items()
                 if key.startswith('gene')]
        genes = list(filter(None, genes))

        gene_descriptors = []  # for fusion protein, we would include both genes  # noqa: E501
        if genes:
            for gene in genes:
                found_match = False
                gene_norm_resp = \
                    self.gene_query_handler.search_sources(gene, incl='HGNC')
                if gene_norm_resp['source_matches']:
                    if gene_norm_resp['source_matches'][0]['match_type'] != 0:
                        found_match = True
                gene_norm_resp = gene_norm_resp['source_matches'][0]

                if found_match:
                    gene_descriptor = schemas.GeneDescriptor(
                        id=f"{schemas.NamespacePrefix.MOA.value}.normalize."
                           f"{schemas.NormalizerPrefix.GENE.value}:{quote(gene)}",  # noqa: E501
                        label=gene,
                        value=schemas.Gene(id=gene_norm_resp['records'][0].concept_id),  # noqa: E501
                    ).dict(exclude_none=True)
                else:
                    logger.warning(f"{gene} not found in Gene "
                                   f"Normalization normalize.")
                    gene_descriptor = {}

                gene_descriptors.append(gene_descriptor)

        return gene_descriptors

    def _get_documents(self, source):
        """Get an assertion's documents.

        :param: An evidence source
        :param: Keeps track of proposition and documents indexes
        """
        documents = None
        if source['pmid'] != "None":
            documents_id = f"pmid:{source['pmid']}"
        else:
            documents_id = source['url']

        xrefs = []
        if source['doi']:
            xrefs.append(f"doi:{source['doi']}")
        if source['nct'] != "None":
            xrefs.append(f"nct:{source['nct']}")

        documents = schemas.Document(
            id=documents_id,
            label=source['citation'],
            xrefs=xrefs if xrefs else None
        ).dict(exclude_none=True)

        return [documents]

    def _get_method(self):
        """Get methods for a given record.

        :return: A list of methods
        """
        methods = [schemas.Method(
            id=f'method:'
               f'{schemas.MethodID.MOA_ASSERTION_BIORXIV:03}',
            label='Clinical interpretation of integrative molecular profiles to guide precision cancer medicine',  # noqa:E501
            url='https://www.biorxiv.org/content/10.1101/2020.09.22.308833v1',  # noqa:E501
            version=schemas.Date(year=2020, month=9, day=22),
            authors='Reardon, B., Moore, N.D., Moore, N. et al.'
        ).dict()]

        return methods

    def _get_therapy_descriptors(self, assertion):
        """Return a list of Therapy Descriptors.

        :param: an MOA assertion record
        :return: A list of Therapy Descriptors
        """
        label = assertion['therapy_name']

        if not label:
            return []
        therapy_norm_resp = self.therapy_query_handler.search_groups(label)

        if therapy_norm_resp['match_type'] == 0:
            logger.warning(f"{label} not found in Therapy "
                           f"Normalization normalize.")
            return []

        therapy_norm_resp = therapy_norm_resp['value_object_descriptor']

        normalized_therapy_id = \
            therapy_norm_resp['value']['therapy_id']

        if normalized_therapy_id:
            therapy_descriptor = schemas.ValueObjectDescriptor(
                id=f"{schemas.NamespacePrefix.MOA.value}."
                   f"{therapy_norm_resp['id']}",
                type="TherapyDescriptor",
                label=label,
                value=schemas.Drug(id=normalized_therapy_id)
            ).dict(exclude_none=True)
        else:
            return []

        return [therapy_descriptor]

    def _get_disease_descriptors(self, assertion):
        """Return A list of Disease Descriptors.

        :param: an MOA assertion record
        :return: A list of Therapy Descriptors
        """
        ot_code = assertion['disease']['oncotree_code']
        disease_name = assertion['disease']['name']
        highest_match = 0
        disease_norm_resp = None

        for query in [ot_code, disease_name]:
            if not query:
                continue

            disease_norm_resp_cand = self.disease_query_handler.search_groups(query)  # noqa: E501
            if disease_norm_resp_cand['match_type'] > highest_match:
                disease_norm_resp = disease_norm_resp_cand
                highest_match = disease_norm_resp['match_type']
                normalized_disease_id = \
                    disease_norm_resp['value_object_descriptor']['value']['disease_id']  # noqa: E501
                if highest_match == 100:
                    break

        if highest_match == 0:
            logger.warning(f"{ot_code} and {disease_name} not found in "
                           f"Disease Normalization normalize.")
            return []

        disease_descriptor = schemas.ValueObjectDescriptor(
            id=f"{schemas.NamespacePrefix.MOA.value}."
               f"{disease_norm_resp['value_object_descriptor']['id']}",
            type="DiseaseDescriptor",
            label=disease_name,
            value=schemas.Disease(id=normalized_disease_id),
        ).dict(exclude_none=True)

        return [disease_descriptor]

    def _get_record(self, record_id, records):
        """Get a MOA record by ID.

        :param: The ID of the record we are searching for
        :param: A dict of records for a given MOA record type
        """
        for r in records:
            if r['id'] == record_id:
                return r

    def _set_ix(self, propositions_ix, dict_key, search_key):
        """Set indexes for propositions.

        :param dict propositions_ix: Keeps track of proposition indexes
        :param str dict_key: 'propositions'
        :param Any search_key: The key to get or set
        :return: An int representing the index
        """
        dict_key_ix = 'proposition_index'
        if propositions_ix[dict_key].get(search_key):
            index = propositions_ix[dict_key].get(search_key)
        else:
            index = propositions_ix.get(dict_key_ix)
            propositions_ix[dict_key][search_key] = index
            propositions_ix[dict_key_ix] += 1
        return index<|MERGE_RESOLUTION|>--- conflicted
+++ resolved
@@ -67,13 +67,8 @@
             'documents': self.documents
         }
 
-<<<<<<< HEAD
-    def transform(self, propositions_ix=None):
-        """Transform MOA harvested JSON to common date model
-=======
         with open(f"{moa_dir}/{fn}", 'w+') as f:
             json.dump(composite_dict, f)
->>>>>>> 47de09d4
 
     def transform(self):
         """Transform MOA harvested JSON to common date model."""
@@ -83,28 +78,19 @@
         assertions = data['assertions']
         sources = data['sources']
         variants = data['variants']
-        if not propositions_ix:
-            propositions_ix = {
-                # Keep track of proposition index value
-                'proposition_index': 1,
-                # {tuple: proposition_index}
-                'propositions': dict()
-            }
+        propositions_ix = {
+            # Keep track of proposition index value
+            'proposition_index': 1,
+            # {tuple: proposition_index}
+            'propositions': dict()
+        }
 
         # Transform MOA assertions
         self._transform_statements(assertions, variants, sources,
                                    propositions_ix, cdm_assertions)
 
-<<<<<<< HEAD
-        return (responses, propositions_ix)
-
-    def _transform_statements(self, responses, records, variants,
-                              sources, propositions_ix,
-                              cdm_assertions):
-=======
     def _transform_statements(self, records, variants, sources,
                               propositions_ix, cdm_assertions):
->>>>>>> 47de09d4
         """Add transformed assertions to the response list.
 
         :param: A list of MOA assertion records
