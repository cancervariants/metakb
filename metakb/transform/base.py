--- conflicted
+++ resolved
@@ -11,10 +11,6 @@
 from metakb.schemas import PropositionType, Predicate, DiagnosticPredicate, \
     PrognosticPredicate, PredictivePredicate, FunctionalPredicate, \
     PathogenicPredicate
-<<<<<<< HEAD
-from metakb.query import QueryHandler
-=======
->>>>>>> 3e94a5a7
 from metakb.normalizers import VICCNormalizers
 
 logger = logging.getLogger('metakb')
@@ -26,14 +22,8 @@
 
     def __init__(self,
                  data_dir: Path = APP_ROOT / "data",
-<<<<<<< HEAD
-                 uri: str = "",
-                 credentials: Tuple[str, str] = ("", ""),
                  harvester_path: Optional[Path] = None,
                  normalizers: VICCNormalizers = VICCNormalizers()) -> None:
-=======
-                 harvester_path: Optional[Path] = None) -> None:
->>>>>>> 3e94a5a7
         """Initialize Transform base class.
 
         :param Path data_dir: Path to source data directory
@@ -44,15 +34,7 @@
         self.data_dir = data_dir / self.name
         self.harvester_path = harvester_path
 
-<<<<<<< HEAD
-        self.query_handler = QueryHandler(uri, credentials, normalizers)
-        self.vicc_normalizers = self.query_handler.vicc_normalizers
-
-        self._proposition_lookup = {}
-        self._document_lookup = {}
-=======
-        self.vicc_normalizers = VICCNormalizers()
->>>>>>> 3e94a5a7
+        self.vicc_normalizers = normalizers
 
         self.statements = list()
         self.propositions = list()
