--- conflicted
+++ resolved
@@ -1,19 +1,13 @@
 """A module for the Transform base class."""
-<<<<<<< HEAD
-from typing import Dict, List
-=======
 from typing import Dict, Optional, List
->>>>>>> c277186a
 import json
 import logging
 from pathlib import Path
 from datetime import datetime as dt
 
-from metakb import APP_ROOT, DATE_FMT
-from metakb.normalizers import VICCNormalizers
-
 from ga4gh.core import sha512t24u
 
+from metakb import APP_ROOT, DATE_FMT
 from metakb.schemas import PropositionType, Predicate
 from metakb.normalizers import VICCNormalizers
 
@@ -24,11 +18,7 @@
 class Transform:
     """A base class for transforming harvester data."""
 
-<<<<<<< HEAD
-    def __init__(self, file_path: str):
-=======
     def __init__(self, data_dir: Path = APP_ROOT / "data") -> None:
->>>>>>> c277186a
         """Initialize Transform base class.
 
         :param Path data_dir: Path to source data directory
@@ -94,7 +84,6 @@
         if documents_ix["documents"].get(search_key):
             index = documents_ix["documents"].get(search_key)
         else:
-<<<<<<< HEAD
             index = documents_ix.get("document_index")
             documents_ix["documents"][search_key] = index
             documents_ix["document_index"] += 1
@@ -115,11 +104,6 @@
         terms_lower = [t.lower() for t in terms]
         combined = "".join(sorted(terms_lower))
         return f"proposition:{sha512t24u(combined.encode())}"
-=======
-            index = propositions_documents_ix.get(dict_key_ix)
-            propositions_documents_ix[dict_key][search_key] = index
-            propositions_documents_ix[dict_key_ix] += 1
-        return index
 
     def _create_json(self, filename: Optional[str] = None) -> None:
         """Create a composite JSON for transformed data.
@@ -145,5 +129,4 @@
             filename = f"{self.name}_cdm_{today}.json"
         out = transform_dir / filename
         with open(out, 'w+') as f:
-            json.dump(composite_dict, f, indent=4)
->>>>>>> c277186a
+            json.dump(composite_dict, f, indent=4)