--- conflicted
+++ resolved
@@ -10,18 +10,8 @@
 logger = logging.getLogger('metakb')
 logger.setLevel(logging.DEBUG)
 
-<<<<<<< HEAD
-
-class FileDownloadException(Exception):
-    """Exception class for handling failed downloads of source files."""
-
-    def __init__(self, *args, **kwargs):
-        """Initialize exception."""
-        super().__init__(*args, **kwargs)
-=======
 if 'METAKB_NORM_EB_PROD' in environ:
     environ['VARIANT_NORM_EB_PROD'] = "true"
     environ['GENE_NORM_EB_PROD'] = "true"
     environ['THERAPY_NORM_EB_PROD'] = "true"
-    environ['DISEASE_NORM_EB_PROD'] = "true"
->>>>>>> 26893a90
+    environ['DISEASE_NORM_EB_PROD'] = "true"