--- conflicted
+++ resolved
@@ -25,8 +25,6 @@
 
 
 @pytest.fixture(scope="module")
-<<<<<<< HEAD
-=======
 def civic_vid12():
     """Create test fixture for CIViC Variant ID 12"""
     return {
@@ -308,7 +306,6 @@
 
 
 @pytest.fixture(scope="module")
->>>>>>> 014fb808
 def civic_did11():
     """Create test fixture for CIViC Disease ID 11"""
     return {
