--- conflicted
+++ resolved
@@ -182,13 +182,13 @@
         "strength": {
             "primaryCode": "e000007",
             "label": "observational study evidence",
-<<<<<<< HEAD
             "mappings": [
                 {
                     "coding": {
                         "id": "vicc:e000007",
                         "system": "https://go.osu.edu/evidence-codes",
                         "code": "e000007",
+                        "label": "observational study evidence",
                     },
                     "relation": "exactMatch",
                 },
@@ -201,8 +201,6 @@
                     "relation": "exactMatch",
                 },
             ],
-=======
->>>>>>> 00d369fd
         },
         "proposition": {
             "type": "VariantPrognosticProposition",
@@ -344,13 +342,13 @@
         "strength": {
             "primaryCode": "e000003",
             "label": "professional guideline evidence",
-<<<<<<< HEAD
             "mappings": [
                 {
                     "coding": {
                         "id": "vicc:e000003",
                         "system": "https://go.osu.edu/evidence-codes",
                         "code": "e000003",
+                        "label": "professional guideline evidence",
                     },
                     "relation": "exactMatch",
                 },
@@ -363,8 +361,6 @@
                     "relation": "exactMatch",
                 },
             ],
-=======
->>>>>>> 00d369fd
         },
         "proposition": {
             "type": "VariantPrognosticProposition",
