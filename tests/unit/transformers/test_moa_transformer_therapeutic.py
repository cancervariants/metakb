--- conflicted
+++ resolved
@@ -131,13 +131,13 @@
         "strength": {
             "primaryCode": "e000002",
             "label": "FDA recognized evidence",
-<<<<<<< HEAD
             "mappings": [
                 {
                     "coding": {
                         "id": "vicc:e000002",
                         "system": "https://go.osu.edu/evidence-codes",
                         "code": "e000002",
+                        "label": "FDA recognized evidence",
                     },
                     "relation": "exactMatch",
                 },
@@ -150,8 +150,6 @@
                     "relation": "exactMatch",
                 },
             ],
-=======
->>>>>>> 00d369fd
         },
         "proposition": {
             "type": "VariantTherapeuticResponseProposition",
