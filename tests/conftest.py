--- conflicted
+++ resolved
@@ -361,12 +361,12 @@
         "strength": {
             "primaryCode": "e000001",
             "label": "authoritative evidence",
-<<<<<<< HEAD
             "mappings": [
                 {
                     "coding": {
                         "id": "vicc:e000001",
                         "system": "https://go.osu.edu/evidence-codes",
+                        "label": "authoritative evidence",
                         "code": "e000001",
                     },
                     "relation": "exactMatch",
@@ -380,8 +380,6 @@
                     "relation": "exactMatch",
                 },
             ],
-=======
->>>>>>> 00d369fd
         },
         "proposition": {
             "type": "VariantTherapeuticResponseProposition",
@@ -990,13 +988,13 @@
         "strength": {
             "primaryCode": "e000005",
             "label": "clinical cohort evidence",
-<<<<<<< HEAD
             "mappings": [
                 {
                     "coding": {
                         "id": "vicc:e000005",
                         "system": "https://go.osu.edu/evidence-codes",
                         "code": "e000005",
+                        "label": "clinical cohort evidence",
                     },
                     "relation": "exactMatch",
                 },
@@ -1009,8 +1007,6 @@
                     "relation": "exactMatch",
                 },
             ],
-=======
->>>>>>> 00d369fd
         },
         "proposition": {
             "type": "VariantTherapeuticResponseProposition",
@@ -1051,13 +1047,13 @@
         "strength": {
             "primaryCode": "e000001",
             "label": "authoritative evidence",
-<<<<<<< HEAD
             "mappings": [
                 {
                     "coding": {
                         "id": "vicc:e000001",
                         "system": "https://go.osu.edu/evidence-codes",
                         "code": "e000001",
+                        "label": "authoritative evidence",
                     },
                     "relation": "exactMatch",
                 },
@@ -1070,8 +1066,6 @@
                     "relation": "exactMatch",
                 },
             ],
-=======
->>>>>>> 00d369fd
         },
         "proposition": {
             "type": "VariantTherapeuticResponseProposition",
@@ -1177,13 +1171,13 @@
         "strength": {
             "primaryCode": "e000005",
             "label": "clinical cohort evidence",
-<<<<<<< HEAD
             "mappings": [
                 {
                     "coding": {
                         "id": "vicc:e000005",
                         "system": "https://go.osu.edu/evidence-codes",
                         "code": "e000005",
+                        "label": "clinical cohort evidence",
                     },
                     "relation": "exactMatch",
                 },
@@ -1196,8 +1190,6 @@
                     "relation": "exactMatch",
                 },
             ],
-=======
->>>>>>> 00d369fd
         },
         "proposition": {
             "type": "VariantPrognosticProposition",
@@ -1507,13 +1499,13 @@
         "strength": {
             "primaryCode": "e000009",
             "label": "preclinical evidence",
-<<<<<<< HEAD
             "mappings": [
                 {
                     "coding": {
                         "id": "vicc:e000009",
                         "system": "https://go.osu.edu/evidence-codes",
                         "code": "e000009",
+                        "label": "preclinical evidence",
                     },
                     "relation": "exactMatch",
                 },
@@ -1534,8 +1526,6 @@
                     "relation": "exactMatch",
                 },
             ],
-=======
->>>>>>> 00d369fd
         },
         "direction": "supports",
         "proposition": {
